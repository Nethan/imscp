ispCP ω 1.0.3 Changelog
~~~~~~~~~~~~~~~~~~~~~~~~~~

<<<<<<< HEAD
=======
2009-10-11 Benedikt Heintel
	- LANGUAGES:
		* Updated Japanese
		* Updated German (Germany)

2009-10-08 Benedikt Heintel
	- DOCS:
		* Fixed Pathes on update

>>>>>>> 0315bb57
2009-10-06 Laurent Declercq
	- CONFIGS:
		* Fixed: Pma - impossible indirect connections with suhosin

2009-10-05 Laurent Declercq
	- TOOLS:
		* Fixed #2014: Error when you open pma via link from the customer interface

2009-10-05 Benedikt Heintel
	- LANGUAGES:
		* Updated Japanese
		* Updated Spanish (Spain)

2009-09-30 Daniel Andreca
	- LANGUAGES:
		* Updated Finnish
	- CONFIGS:
		* Updated database structure


2009-09-30 Laurent Declercq
	- TOOLS:
		* Fixed some typo errors in webmail/src/login.php (Thx to Henriks)

2009-09-29 Daniel Andreca
	- ENGINE:
		* Fixed #2011: Daily quota script generates errors (missing db in /var/lib/mysql)
	- LANGUAGES:
		* Updated Danish

2009-09-29 Laurent Declercq
	- CONFIG:
		* Fixed #2002: openSUSE 11.1 - Unable to add mail user
		* Fixed SASL Authentication failed (openSUSE):
			- Added smtpd.conf configuration file for postfix/sasl
			- Added new variables related to MTA/SASL in /etc/ispcp/ispcp.conf (openSUSE)
	- DISTS:
		* Fixed postfix warning: "not owned by root: /var/spool/postfix" (openSUSE)
		* Fixed imapd warning related to famd (See http://www.courier-mta.org/FAQ.html#fam) (openSUSE)
		* Fixed authdaemond warning related to missing modules: "file not found" (openSUSE)
	- DOCS:
		* Updated docs/OpenSuse/install file
		* Removed support for older versions (only current stable version is supported) (openSUSE)

2009-09-28 Daniel Andreca
	- LANGUAGES:
		* Fixed small typo in es_ES.po

2009-09-27 Daniel Andreca
	- GUI:
		* Fixed #1974: Reseller properties cannot be edited after working with his domains
	- ENGINE:
		* Fixed #2009: Backups do not work

2009-09-27 Christian Hernmarck
	- ENGINE:
		* Fixed #2008: Alias + Subdomain + SubAlias: not all placeholders filled

2009-09-25 Christian Hernmarck
	- GUI:
		* Fixed Bug: error in counting subdom-aliases

2009-09-25 Blondak <blondak@neser.cz>
	- GUI:
		* Fixed #2007: Manual DNS entry should not work when no subdomains
		* Disallow add manual DNS entry for domain alias on "ordered" state

2009-09-24 Benedikt Heintel
	- GUI:
		* Fixed #2006: Delete manual DNS entry on domain aliases

2009-09-24 Laurent Declercq
	- TOOLS:
		* Integrating new theme for squirrelmail (Thank to Henriks)

2009-09-23 Benedikt Heintel
	- GUI:
		* Fixed #2001: subdomain: hostname length need >= 2 chars
		* Fixed #2004: PHP Error multilanguage.php on line 54
		* Fixed #1979: Domain Alias Redirect
		* Function documentation and small fixes

2009-09-23 Laurent Declercq
	- GUI:
		* Small fixes (cleanup regexp in input-checks.php)

2009-09-23 Daniel Andreca
	- ENGINE:
		* Fixed #1947: ispcp-uninstall don't remove complete ispCp

2009-09-22 Laurent Declercq
	- GUI:
		* Fixed #1989: Failed database updates are silently ignored
		* Fixed #2000: Wrong default value for 'USER_INITAL_LANG' configuration variable
			- Added a new db databaseUpdate (25) to fix the 'user_gui_props.lang' value ('lang_EnglishBritain' instead of 'lang_English')
		* Small fixes
		* Uninitialized variable ($backup) in "client/hosting_plan_update.php"

2009-09-21 Laurent Declercq
	- DOCS:
		* Fixed #1997: Removed "perl-HTML-Entities" in OpenSuSE packages lists because the module "HTML::Entities" is
		  provided by the package perl-HTML-Parser. The package perl-HTML-Entities in itself does not exist.

2009-09-20 Laurent Declercq
	- GUI:
		* Fixed #1985: Several problems with the fixes related to #1971 and #1980 ( Introduced in r1986 )
			- Moved db criticalUpdate 4 && 5 to db databaseUpdate (because the criticalUpdate is performed before)
			- Added databaseUpdate 24 for the following database fixes:
				- Added fix for possible missing of backup property in "hosting_plan.props"
				- Added fix for possible inversion between backup and dns properties in "hosting_plan.props"
				- Removed the last semicolon in all "hosting_plans.props" (to prevent wrong results with count() function)
				- Added fix for possible inversion between the values of "domain.allowbackup" and "domain.domain_dns"
				- Added fix for possible unstripped values ( _yes_|_no_ instead of yes|no ) in "domain.domain_dns"
				- Added fix for possible missing value in "domain.allowbackup"
				- Changed the naming convention for option 'domain' in "domain.allowbackup" ( "domain" to "dmn" )
			- Changed order of "backup" and "dns" variables in all scripts related to hosting plans (admin/reseller)
			- Added missing variable related to backup hosting plan property in "admin/hosting_plan_add.php"
			- Removed the last semicolon in all hosting plan properties related variables (to prevent wrong results with count() function)
		* Cleaning all scripts related to hosting plans (admin/reseller/client) ( code indentation )
		* Documented "criticalUpdate" and "ispcpUpdate" classes

2009-09-19 Benedikt Heintel
	- GUI:
		* Fixed #1693: Internationalisiation
	- LANGUAGES:
		* Updated all language files

2009-09-14 Benedikt Heintel
	- GUI:
		* Fixed #1983: Show name on removing user
	⁻ TOOLS:
		* Fixed #1981: Updated phpMyAdmin to version 3.2.2

2009-09-11 Andreca Daniel
	- ENGINE:
		* Fixed #1984: Adding subdomain causes apache restart - not reload

2009-09-10 Andreca Daniel
	- DOCS:
		* Missing dependince
	- GUI:
		* Fixed #1979: Domain Alias Redirect

2009-09-09 Andreca Daniel
	- ENGINE:
		* Fixed #1979: Domain Alias Redirect

2009-09-09 Laurent Declercq
	- GUI:
		* Fixed #1971: DNS Entry in Hostingplan not overtaken
		* Fixed #1980: Per domain backup settings as part of Hosting Plan
	- ENGINE:
		* Fixed #1980: Per domain backup settings as part of Hosting Plan
	- DATABASE:
		* Changed named convention for domain backup field (related to #1980)

2009-09-08 Laurent Declercq
	- CONFIGS:
		* Fixed #1969: The 6th field of a system cron file must be the name of the user that the command will be executed

2009-09-07 Andreca Daniel
	- TOOLS:
		* Fixed #1948: Filemanager Config is wrong / ispCP pic is missing

2009-09-06 Laurent Declercq
	- ENGINE:
		* Fixed #1976: Deleting a user account by going properly

2009-09-06 Andreca Daniel
	- LANGUAGES:
		* Updated Catalan
		* Updated Danish

2009-09-05 Andreca Daniel
	- GUI:
		* Fixed #1975: Error update last version trunk 05/09
		* Fixed #1974: Reseller properties cannot be edited after working with his domains
	- LANGUAGES:
		* Updated Japanese

2009-09-04 Laurent Declercq
	- DOCS:
		* Updated OpenSuSE INSTALL file
		* Added new packages list file for OpenSuSE 11.1
		* Added repositories install script for OpenSuSE 11.1
		* Removed SuSE ( SLE ) documentation
	- DISTS:
		* Removed SuSE ( SLE ) support
		* Updated ( OpenSuSE ):
			- Added support for OpenSuse 11.1
			- Added postinst script for specific install/update tasks
			- Added Policyd-Weight and Postgrey packages
			- Fixed small error during Make process ( cannot overwrite non-directory... )
			- Fixed #1961: Debian and OpenSuSE provide both programs a2enmod/a2dismod but the implementation differs
			- Fixed #1961: Conflict between FastCGI modules conffiles
			- Fixed Postfix: unknown smtps service in master.cf
			- Fixed Postfix: wrong ispcp-arpl-msgr path in master.cf
			- Changed Postfix: configuration to run unchrooted (I'll set to run in a chroot jail later)
			- Fixed suexec wrapper: owner/group and permissions
			- Removed apache2-mod_cband for 11.1 ( See OpenSuse INSTALL file for more information )
			- Disabled OpenSuSE Firewall ( ispCP provides its own )
			- Fixed #1970: Domain error at adding user
	- SETUP:
		* Fixed #1961: Debian and OpenSuSE provide both programs a2enmod/a2dismod but the implementation differs
	- CONFIGS:
		* Fixed Missing EOL in several files

2009-09-03 Laurent Declercq
	- DOCS:
		* Fixed #1972: small spelling error

2009-09-01 Laurent Declercq
	- DOCS:
		* Update for OpenSuSE 11.1

2009-08-31 Andreca Daniel
	- LANGUAGES:
		* Updated Turkish

2009-08-31 Malte Geierhos
	- ENGINE:
		* AGAIN fixing slow setup due to not using pseudo-random

2009-08-30 Andreca Daniel
	- ENGINE:
		* Update for ispcp-update
	- GUI:
		* Fixed #1959: Bad characters in changeset r1953
	- LANGUAGES:
		* Updated languages
	- CONFIGS:
		* Fixed #1969: SQL error

2009-08-30 Marc Pujol
	- ENGINE:
		* Fixed a race condition bug in the locking code
		* Improved speed of set-engine-permissions
	- GUI:
		* Fixed #1954: GUI/Frontend locking issues

2009-08-28 Andreca Daniel
	- ENGINE:
		* Fixed #1958: Gui Permissions Problem

2009-08-28 Benedikt Heintel
	- TOOLS:
		* Fixed #1921: phpMyAdmin Error (Only Displayed)

2009-08-27 Malte Geierhos
	- CONFIGS:
		* Small Change for Fedora

2009-08-27 Benedikt Heintel
	- DISTS:
		* Fixed #1952: Small patch for opensuse
	- DOCS:
		* Updates all docs

2009-08-27 Andreca Daniel
	- CONFIGS:
		* Update support for Debian Squeeze
	- ENGINE:
		* Update for ispcp-update

2009-08-23 Benedikt Heintel
	- DOCS:
		* Fixed #1936: Remove Support for older Distribution Versions

2009-08-21 Andreca Daniel
	- GUI:
		* Added compatibility for php V5.3
	- TOOLS
		* Fixed #1935: Syntax-Error in /etc/init.d/ispcp_network on Ubuntu (thanks lucasgirod)

2009-08-21 Benedikt Heintel
	- RELEASE ispCP ω Omega 1.0.2
	- TOOLS:
		* Updated SquirrelMail to version 1.4.20RC2
		* Updated Net2FTP version 0.98 to build 45
		* Added new "modern" skin for Net2FTP
		* Added new "mobil" skin for Net2FTP
		* Added new "modern" skin for PHPmyAdmin

2009-08-18 Benedikt Heintel
	- RELEASE ispCP ω Omega 1.0.1 (revoked)

2009-08-18 Andreca Daniel
	- GUI:
		* Fixed #1931: Error when adding/deleting Domain/FTP etc

2009-08-17 Benedikt Heintel
	- GUI:
		* Chagend recalc_reseller_c_props with Thomas Partsch's version
	- TOOLS:
		* Updated SquirrelMail to version 1.4.20RC1

2009-08-14 Malte Geierhos
	- SETUP:
		* Fixed various Bugs preventing RPM Builds ( together with George Machitidze)

2009-08-12 Sebastian Sellmeier
	- GUI:
		* Fixed #1922: Creating User with Domain expire 'never' does not work

2009-08-12 Jochen Manz
	- GUI:
		* Fixed #1881: Webmail button is not disabled when domain has mail disabled

2009-08-11 Thomas Wacker
	- GUI:
		* Fixed #1918: Can't delete an Admin- or Reselleraccount

2009-08-11 Andreca Daniel
	- TOOLS:
		* Fixed #1920 Error while installing snapshot 08/11/2009
		* Fixed #1919 Error in webmail

2009-08-09 Benedikt Heintel
	- ENGINE:
		* Added #1889: missing change
		* Changed messager to messenger

2009-08-09 Thomas Wacker
	- CONFIGS:
		* Fixed #1889: Fix fcgi 500 server errors

2009-08-08 Andreca Daniel
	- TOOLS:
		* Fixed #1916: class.HTMLPurifier_AttrDef_HTML_Class.php missing
	- CONFIGS:
		* Debian Squeeze need dash compatibility

2009-08-08 Benedikt Heintel
	- DEAMON:
		* Changed Layout of ispCP Network starter
	- TOOLS:
		* Updated HTMLPurifier to version 4.0.0
		* Updated Squirrelmail to version 1.4.19
		* Updated NET_DNS to version 1.16

2009-08-05 Thomas Wacker
	- GUI:
		* Fixed #1856: DOM 2 style sheets for dns entries

2009-08-04 Benedikt Heintel
	- CONFIGS:
		* Fixed #1877: Sending 2 Mails to the Forwarding List.
	- ENGINE:
		* Fixed #1861: DNS zone's records
	- GUI:
		* Fixed #1913: Error in your SQL syntax -> /gui/client/sql_user_add.php
		* Fixed #1914: No translation in reseller/gui/domain_edit.php

2009-07-30 Laurent Declercq
	- CONFIGS:
		* Fixed #1725: /var/log/rkhunter.log not readable

2009-07-29 Laurent Declercq
	- CONFIGS:
		* Fixed AuthOrder: "warning: module 'mod_sql_mysql.c' has no auth handlers"
	- GUI:
		* admin/reseller_statistics.tpl - repositioning of the message

2009-07-28 Laurent Declercq
	- CONFIGS:
		* Fixed #1906: Fatal: AuthOrder: AuthOrder has already been configured

2009-07-26 Laurent Declercq
	- SETUP:
		* Fixed #1908: ask_vhost subroutine - gethostbyaddr() will always fails

2009-07-23 Laurent Declercq
	- DOCS:
		* Updated Debian INSTALL
	- DAEMON:
		* Fixed warning: "ISO C90 forbids mixed declarations and code" in helo_syntax.c

2009-07-12 Thomas Wacker
	- GUI:
		* Fixed #1505: When downgrading account, give error to user if account is less than current usage

2009-07-10 Malte Geierhos
	- ENGINE:
		* Imported DNS-TimestampFix (thx to "Blondak")
	- GUI:
		* Fix for MANUAL DNS Lines (thx to "Blondak")

2009-07-07 Jochen Manz
	- ENGINE:
		* Fixed #1880: Update ISPCP failed

2009-07-05 Thomas Wacker
	- GUI:
		* Fixed #1500: Subdomain you are trying to remove has ftp & mail alias accounts
		* Added improved domain deletion

2009-07-04 Thomas Wacker
	- TOOLS:
		* Fixed #1878: Updated phpMyAdmin to version 3.2.0.1
	- GUI:
		* Added missing information in order e-mail settings

2009-07-02 Thomas Wacker
	- GUI:
		* Fixed #1860: Patch for domain expire date

2009-06-28 Thomas Wacker
	- GUI:
		* Fixed #1684: Orderpanel needs coverage

2009-06-21 Thomas Wacker
	- CONFIGS:
		* Fixed #1663: controlpanel redirect

2009-06-21 Thomas Wacker
	- GUI:
		* Fixed #1811: Problem with translation string

2009-06-16 Benedikt Heintel
	- TOOLS:
		* Fixed #1869: Updated phpMyAdmin to version 3.2.0

2009-06-15 Thomas Wacker
	- GUI:
		* Fixed #1868: Database update fails

2009-06-13 Thomas Wacker
	- GUI:
		* Added backtrace e-mail to admin in case of SQL error

2009-06-12 Thomas Wacker
	- GUI:
		* Fixed #1764: Problems in admin/reseller_edit.php

2009-06-12 Benedikt Heintel
	- DOCS:
		* Updated Debian INSTALL
		* Updated Ubuntu INSTALL
	- GUI:
		* Fixed #1854: Lost password page reword

2009-06-10 Benedikt Heintel
	- LANGUAGES:
		* Added Azerbaijani
		* Updated Japanese
		* Updated all .po files

2009-06-09 Thomas Wacker
	- GUI:
		* Fixed #1848: Suexecuser on Domain.ltd

2009-05-22 Daniel Andreca
	- GUI:
		* Fixed #1847: Manual DNS support us missing in user_add2.php

2009-05-22 Benedikt Heintel
	- DOCS:
		* Updated INSTALL files
	- ENGINE:
		* Added possible fix for autoresponder with amavis enabled
	- TOOLS:
		* Updated Squirrelmail to version 1.4.19
		* Fixed #1852: Squirrelmail page header modifications missing
		* Fixed #1853: Webmail Error r1793

2009-05-19 Benedikt Heintel
	- CONFIGS:
		* Fixed #1852: Add "AuthOrder" to the proftpd.conf
	- TOOLS:
		* Fixed #1838: Updated Squirrelmail to version 1.4.18
		* Fixed #1850: Updated phpMyAdmin to version 3.1.5

2009-05-15 Daniel Andreca
	- GUI:
		* Fixed #1839: Part of DNS JS delete message has undefined var in client/domains_manage.php
		* Fixed #1840: Variable {ID} not parsed in client/dns_add.php anytime

2009-05-14 Malte Geierhos
	- ENGINE:
		* Fixed #1843: Missing Alias for Awstats static icons
		* Fixed #1844: outdated Centos Packages (thanks to Laurence Alfred Barlow)

2009-05-13 Benedikt Heintel
	- GUI:
		* Fixed #1776: translate foreign language comments
		* Fixed #1812: order e-mail misses link url to admin panel

2009-05-13 Malte Geierhos
	- ENGINE:
		* Fixed #1841: (wrong package name in centos packagelist)
		* Fixed #1842: BASE_SERVER_VHOST_PREFIX missing in dmn_entry.tpl

2009-05-12 Daniel Andreca
	- GUI:
		* Fixed #1837: admin/ip_manage.php error

2009-05-03 Daniel Andreca
	- CONFIGS:
		* Repaired support for Ubuntu
	- GUI:
		* Improve ip management
		* Fixed #1826: Alias Subdomains aren't deleted from DB
		* Fixed #1820: Email forward validation missing

2009-05-07 Thomas Häber
	- LANGUAGES:
		* added (missing) translation strings
		* fixed translations for e-mails with {BASE_SERVER_VHOST_PREFIX}
	- GUI:
		* code cleanup (some refactoring, coding style ...)
		* added hint about {BASE_SERVER_VHOST_PREFIX} in table header
		* added Zend as external repository into include library of ispCP GUI

2009-05-07 Benedikt Heintel
	- LANGUAGES:
		* Upated: Catalan
		* Update: Portugese (Brazil)

2009-05-03 Daniel Andreca
	- ENGINE:
		* Added Feature: DNS management support. - thanks to Blondak
		* Fixed #1814: r1725 raises regression
		* One more fix to ticket #1499: Where am i?
	- GUI:
		* Fixed Double encoding in logs

2009-05-02 Daniel Andreca
	- ENGINE:
		* Added Feature: Virtual network cards can be added with addon ip from gui
	- GUI:
		* Fixed #1810: bug in admin/server_status.php

2009-04-29 Thomas Häber
	- GUI:
		* Added Feature: Show cpu cores in admin system tools - thanks to qisback
		* Fixed #1721: e-Mail from Supportsystem has problems with special chars. - thanks to Thomas Wacker
		* Fixed #1689: Support ticket priority in email - big thanks to Thomas Wacker

2009-04-27 Christian Hernmarck
	- GUI:
		* Fixed #1499: "where am I?" - highlighting the <tr> line under mouse...

2009-04-27 Benedikt Heintel
	- DISTS:
		* Updated: (Ubuntu) Added support for Ubuntu 9.04 Jaunty Jackalope

2009-04-27 Christian Hernmarck
	- CONFIGS:
		* Fixed #1806: Typo/Error in: configs/debian/database/database.sql
		* Added: SMPT-SSL in the db-update script...

2009-04-26 Benedikt Heintel
	- DISTS:
		* Fixed #1778: (FreeBSD) Add FreeBSD Patch

2009-04-25 Benedikt Heintel
	- TOOLS:
		* Update phpMyAdmin to version 3.1.4

2009-04-24 Jochen Manz
	- GUI:
		* missing db updates for per-domain backup #2

2009-04-24 Malte Geierhos
	- GUI:
		* Fixed #1803 (wrong link) -> disabled the function
		* Fixed Image_URL always wrong in Filemanager

2009-04-23 Malte Geierhos
	- ENGINE:
		* Added FISA4 backup per domain switch.
	- GUI:
		* Added FISA4 backup per domain switch
		* Fixed #1794 (smtps - missing in serverstatus)

2009-04-23 Thomas Häber
	- THEMES:
		* Fixed problem in JavaScript confirmation in client's ticket system, thanks to Thomas Wacker

2009-04-22 Malte Geierhos
	- ENGINE:
		* Fixed #1777 (invalid Permissions after Backup Restore)

2009-04-22 Andreca Daniel
	- CONFIGS:
		* Add support for Debian Squeeze

2009-04-21 Benedikt Heintel
	- CONFIGS:
		* Fixed #1792: Debian Version-Check need an Update for 5.0.1
	- LANGUAGES:
		* Fixed #1779: Catalan translation update

2009-04-21 Malte Geierhos
	- TOOLS:
		* Fixed #1789: update phpMyAdmin to 3.1.3.2
		* Fixed #1780: reenabled omega style in filemanager

2009-04-20 Malte Geierhos
	- CONFIG FILES:
		* Fixed #1793: Optimize the fcgid Config
	- ENGINE:
		* Added specfile for rpmbuild thanks to George Machitidze
		* Fixed #1752: Adding of domain aliases broken in r1584
		* Fixed #1775 (changed regex to match imap.log for dovecot as well -> thx Bene)
	- GUI:
		* Fixed #1618 (added vhost prefix to allow setting either http:// or https:// )
		* Fixed #1688 & #1691 Thanks to Andrew Clarke

2009-04-20 Thomas Häber
	- LANGUAGES:
		* Fixed #1796: deutsch / englisch BUG in the Stable 1.0
	- THEMES:
		* Partially fix for Ticket #1787: Broken layout in IE because of doctype definition

2009-04-19 Thomas Häber
	- GUI:
		* Fixed word wrap problem with long descriptions, which results in hugh webpage widths
		* Fixed syntax bug in admin/hosting_plan_edit.php, thanks to tomdooley

2009-04-16 Thomas Häber
	- GUI:
		* Fixed encoding (html replace) problem in mail of client/hosting_plan_update.php
	- LANGUAGES:
		* Fixed pathes in translation tool makemsgs
		* updated po files

2009-04-14 Thomas Häber
	- GUI:
		* added and improved highlighting expressions for admin log
		* Fixed bug in client/hosting_plan_update.php (introduced with r1555)
		* Fixed #1761: Hosting plan description (to short field description in SQL table hosting_plan)

2009-04-12 Thomas Häber
	- GUI:
		* added GUI settings to enable/disable login from external source/website seperated for admin/reseller/client
		* added missing translation string for "Count default E-Mail addresses"

2009-04-11 Thomas Häber
	- GUI:
		* Fixed #1788: captcha fontfile not found (with new implemented font loading and LGPL fonts)
		* added field revision(-date) for translations in admin panel for administrator
		* added possibility to translate language names (+ german translations)
		* added missing translation string "Language was removed!"

2009-04-09 Thomas Häber
	- GUI:
		* Fixed #1783: js-errors
		* code cleanup (coding style, whitespaces ...)
		* reverted r1557 (which was a part revert of r1550) with modifications
		* a lot of HTML updates for more valid (X)HTML
		* fixed wrong HTML size of some icons
		* hardened input-checks.php::clean_html()
		* removed svn property "debian" from root folder

2009-04-03 Benedikt Heintel
	- GUI:
		* Fixed #918: Mail Management UI improvement

2009-03-29 Thomas Häber
	- LANGUAGES:
		* removed unused JavaScript function checkForm()
		* typo: can not -> cannot

2009-03-28 Thomas Häber
	- THEMES:
		* some refactoring of the JavaScript code (better documentation, replace use of eval, delete unused code/functions, merge use of functions, optimized loops ...)
	- GUI:
		* translated german php variables to english
		* optimized loops in GUI PHP code (especially the for loops)

2009-03-26 Thomas Häber
	- GUI:
		* Fixed #1745: Trim hostingplan description on overview page
	- ENGINE:
		* Fixed #1774: Missing secure Ports in ispcp-vrl-traff
		* Fixed #1770: Wrong Port in ispcp-srv-traff

2009-03-25 Thomas Häber
	- GUI:
		* Fixed #1667: It should be possible to (de)activate the log-comment on logon/password ispcp gui footer.
		* Fixed #1767: Incorrect table name 'tickets WHERE ' (regression in SQL code)
		* Fixed #1769: Unknown column ' bytes_in_avail' in 'field list' (regression in SQL code)
		* Fixed #1768: "Back" Button on Domaindetails has no function

2009-03-24 Thomas Häber
	- GUI:
		* Fixed #1762: MySQL Syntax Error (regression)
		* Fixed #1763: Wrong Harddisk Usage

2009-03-24 Benedikt Heintel
	- ENGINE:
		* Fixed #1627: Accented characters in UTF8 encoding Autoreplay message - ispcp-arpl
	- GUI:
		* Fixed #678: deleting a mysql database also deletes the user without askint to.
		* Fixed #1762: MySQL Syntax Error

2009-03-23 Jochen Manz
	- ENGINE
		* Added Nathariels ispcp-vrl-traff improvements

2009-03-23 Benedikt Heintel
	- GUI:
		* Added new Favicon
	- TOOLS:
		* Fixed #1728: update net2ftp to version 0.97

2009-03-22 Thomas Häber
	- GUI:
		* Fixed #1758: domain_details.php error.

2009-03-18 Thomas Häber
	- ENGINE:
		* Fixed #1668: Add the LZMA compression to the possible backup zipping algorithms (currently only tested with debian lenny)

2009-03-18 Benedikt Heintel
	- ENGINE:
		* Fixed #1726: Removing the logs folder from the disk space monitoring
		* Fixed #1747: awstats new version (Updated AWStats to version 6.9)
 	- DISTS:
		* Fixed #1738 (FreeBSD): Add FreeBSD patch

2009-03-16 Thomas Häber
	- GUI:
		* optimization: prevent 2nd gzip compression of GUI files

2009-03-11 Daniel Andreca
	- ENGINE:
		* Fixed #1729: Backup restore problem

2009-03-09 Daniel Andreca
	- GUI:
		* User cannot delete database

2009-03-06 Thomas Häber
	- Backend:
		* Fixed #1724: German to English language description

2009-03-05 Thomas Häber
	- GUI:
		* fixed HTML in ftp_choose_dir.tpl

2009-03-05 Daniel Andreca
	- GUI:
		* Fixed #1721: e-Mail from Supportsystem has problems with special chars
		* Fixed #1703: Databeseupdate r1555 don't work correct
	- DISTS:
		* Fixed #1714: Correct FreeBSD FastCGI/fcgid config

2009-03-04 Daniel Andreca
	- GUI:
		* Gender not displayed for reseller on order display

2009-03-04 Thomas Häber
	- GUI:
		* Fixed #1719: Error on hosting_plan_edit.php
	- Tools
		* Fixed #1718: tiny CSS bug in omega pma theme

2009-03-03 Benedikt Heintel
	- DISTS:
		* Fixed #1704 (FreeBSD): Error in FreeBSD Proftpd Config

2009-03-03 Thomas Häber
	- GUI:
		* fixed some invalid (hardcoded) HTML
		* code cleanup, typos
		* Fixed #1711: Login page looks wrong
		* fixed decoding problem in order mails of order panel

2009-03-02 Benedikt Heintel
	- GUI:
		* Fixed #1702: update Net_IDNA and separate it from internal source code (updated to v0.6.2)

2009-03-02 Daniel Andreca
	- GUI:
		* Restore deleted files

2009-03-01 Daniel Andreca
	- TOOLS:
		* Fixed #1620: Request for a new field in "Personal Data": State/Province

2009-03-01 Benedikt Heintel
		* Updated Copyright in all files (commit follow as other changes are made in this files)
		* activated $Id$ for all files (commit follow as other changes are made in this files)

2009-03-01 Thomas Häber
	- TEMPLATES
		* Removed W3C Logos/Links for valid HTML/CSS from errordocs, they aren't useful here -> less traffic & requests
		* Updated stable template (part 2: hosting plan sites)
		* removed unused font "Cocktails", furthermore there is a unexplained copyright status, which may conflict with existing licenses (GPL)

2009-02-28 Daniel Andreca
	- TOOLS:
		* Fixed #1699: Update phpMyAdmin to version 3.1.3

2009-02-28 Thomas Häber
	- LANGUAGES:
		* Fixed some text strings + german translations
	- TEMPLATES:
		* Updated stable template (part 1: login sites)
	- GUI:
		* typos/coding style (orderpanel, README ...)

2009-02-25 Benedikt Heintel
	- DISTROS:
		* Fixed #1697: FreeBSD Patch<|MERGE_RESOLUTION|>--- conflicted
+++ resolved
@@ -1,18 +1,11 @@
 ispCP ω 1.0.3 Changelog
 ~~~~~~~~~~~~~~~~~~~~~~~~~~
 
-<<<<<<< HEAD
-=======
 2009-10-11 Benedikt Heintel
 	- LANGUAGES:
 		* Updated Japanese
 		* Updated German (Germany)
 
-2009-10-08 Benedikt Heintel
-	- DOCS:
-		* Fixed Pathes on update
-
->>>>>>> 0315bb57
 2009-10-06 Laurent Declercq
 	- CONFIGS:
 		* Fixed: Pma - impossible indirect connections with suhosin
