ispCP ω 1.1.0 Changelog
~~~~~~~~~~~~~~~~~~~~~~~~~~

<<<<<<< HEAD
=======
2009-12-14 Benedikt Heintel
	- LANGUAGES:
		* Updated Catalan
		* Updated Chinese
		* Updated Galician
		* Updated German
		* Updated Italian
		* Updated Japanese

2009-12-14 Laurent Declercq
        - DISTS:
                * Updated OpenSuse 11.1 INSTALL
                * Updated OpenSuse packages
                * Added support for OpenSuse 11.2

>>>>>>> 9168c29b
2009-12-13 Laurent Declercq
	- GUI:
		* Fixed #2103: Webtools Error

2009-12-12 Laurent Declercq
	- GUI:
		* Fixed #2099: "unexpected T_IF in /var/www/ispcp/gui/include/input-checks.php on line 261"
		* Fixed #2101: Clean install Debian Lenny - ispCP 1.1.0 Login Error
		* Fixed #2094: Redirection to the ispCP tools - Bad regular expression
		* Fixed #2102: input-checks.php new error

2009-12-12 Benedikt Heintel
	- DISTS:
		* Updated: CentOS INSTALL

2009-12-11 Benedikt Bauer
	- DISTS:
		* Updated: Ubuntu packages

2009-12-11 Laurent Declercq
	- GUI:
		* Fixed #2098: Unable to add subdomain linked to an IDN
		* Orderpanel: Domain name validation - Old error message deleted
		* Added status of available functionalities (Backup and Manual DNS) in customer overview page
		* Removed HTML comment related to domain name in domain default page. Reason: All labels with double hyphens in HTML comments causes rendering errors with Firefox. See http://www.w3.org/TR/html4/intro/sgmltut.html#h-3.2.4 for more information about this issue.

2009-12-10 Laurent Declercq
	- GUI:
		* Fixed #1995: Client/Daily Backup

2009-12-10 Benedikt Heintel
	- LANGUAGES:
		* Updated all .po files

2009-12-09 Benedikt Heintel
	- GUI:
		* Fixed some graphical display issues

2009-12-09 Laurent Declercq
	- GUI:
		* Fixed: Unable to add new IDN domain name
		* Fixed: Domains alias - Mount point issue : The dot character should not be replaced by underline
	- SETUP:
		* Improvement and cleanup updDB.php script
		* Updated behavior for 'failed' status on update
		* Added log file for database, customers and permissions update process
		* Small fix

2009-12-08 Benedikt Heintel
	- GUI:
		* Added help for new domain validation
	- SETUP:
		* Fixed some warnings

2009-12-07 Benedikt Heintel
	- DOCS:
		* Updated: Update Process
	- SETUP:
		* Fixed a small bug
		* Updated all text strings on update

2009-12-07 Laurent Declercq
	- GUI:
		* Fixed: Undefined constant VFS_ASCII
		* Fixed: ftp_get() expects parameter 4 to be long, string given...
	- ENGINE:
		* Fixed: The manual DNS entries are not added in the related db file

2009-12-06 Laurent Declercq
	- GUI:
		* Fixed #2085: Call to undefined function chk_dname()

2009-12-05 Benedikt Heintel
	- GUI:
		* Fixed two small bugs

2009-12-05 Laurent Declercq
	- GUI:
		* Added new admin settings for the domain names / subdomains validation
		* Added new routines for ACE labels check (Todo: added ASCII range check)
		* Fixed some issues related to RFC 3490:
			- Hyphens are now banned in 2nd and 3rd position of input string
			- ACE labels are no longer allowed as input string
	- SETUP:
		* Integration of the new update script and several changes related to it - Must be tested and debugged

2009-12-04 Benedikt Heintel
	- ENGINE:
		* Fixed #2080: Re-enable domains works not properly
	- TOOLS:
		* Updated PHPmyAdmin to version 3.2.4
		* Updated SquirrelMail Plugins add_address and compatibility

2009-11-28 Benedikt Heintel
	- LANGUAGES:
		* Added: Arabic

2009-11-27 Benedikt Heintel
	- GUI:
		* Fixed #2077: Files in GUI is absent
	- TOOLS:
		* Fixed Error in Filemanager

2009-11-27 Henrik Schytte
	- GUI:
		* Added new Icons
		* Added three links to system tools on the login page

2009-11-27 Henrik Schytte
	- GUI:
		* Graphical adjustments

2009-11-26 Laurent Declercq
	- GUI:
		* Fixed #2041: Internationalized domain name - unable to sets a subdomain as Idna label
		* New routines for the validation of mount points and usernames - The function that checks the mount point should not use the routines related to the validation of user names
		* Fixed #2076: Login - unable to login with Idna customer domain name

2009-11-26 Benedikt Heintel
	- ENGINE:
		* Fixed #2074: Wrong count for mail accounting in dovecot

2009-11-21 Benedikt Heintel
	- DISTS:
		* Fixed #2069: [gentoo] /etc/init.d/ispcp_daemon patch
	- ENGINE:
		* Fixed: Use of uninitialized value in pattern match (m//) at /var/www/ispcp/engine/quota/ispcp-dsk-quota

2009-11-21 Laurent Declercq
	- SETUP:
		* Check of email address: Application of RFCs 2822, 952 and 1123
	- GUI
		* Fixed: Directories chooser does not working ('Use of undefined constant VFS_TYPE_DIR')
		* Fixed: Protected area creation/update - The related data should be stored in database before the backend request

2009-11-20 Laurent Declercq
	- UTILITIES:
		* Fixed first-check.sh: 'Fatal error: Class 'Config' not found'

2009-11-19 Laurent Declercq
	- DATABASE:
		* Updated database file used for new installations:
			- Added databaseUpdate 26
			- Added license header
			- Added svn Id property
	- LANGUAGES:
		* Updated Dutch language files
	- SETUP:
		* Added code to disable the default "NameVirtualHost *:80" directive. That is to avoid the Apache warn during start / restart.

2009-11-18 Laurent Declercq
	- GUI:
		* Fixed #1725: /var/log/rkhunter.log not readable (AGAIN)
	- DATABASE:
		* The Sql files (database.sql, language.sql) are the same for all distributions. Moved into only one directory to
facilitate the maintenances.

2009-11-17 Benedikt Heintel
	- GUI:
		* Corrected spelling mistake
		* Fixed #2047: domain_dns table, should have an unique index

2009-11-17 Laurent Declercq
	- SETUP:
		* Deleted several sql files that are not longer needed

2009-11-16 Benedikt Heintel
	- GUI:
		* Modified Database Class

2009-11-16 Laurent Declercq
	- ENGINE:
		* Fixed #2061: The sender-access file is not backed-up and has no working copy
		* Cleanup of the mbox_add_mta_cfg_autorespond_data() subroutine
		* Cleanup of the mbox_add_sasl_data() subroutine
		* Cleanup of the mbox_del_sasl_data() subroutine

2009-11-15 Benedikt Heintel
	- GUI:
		* Changed class compatibility to PHP5
	- PACKAGE:
		* Updated License Text (PHP Files)
		* Updated License Text (CSS Files)
		* Updated License Text (JS Files)
	- TOOLS:
		* Updated PHPmyAdmin to version 3.2.3

2009-11-15 Laurent Declercq
	- PACKAGE:
		* Updated License Text (All Makefile)

2009-11-13 Benedikt Heintel
        - ENGINE:
                * Fixed #2051: Again ispcp-dsk-quota message
	- PACKAGE:
		* Updated License Text (Engine and Make Files)

2009-11-11 Sebastian Sellmeier
	- GUI:
		* Fixed #2039: Disk Usage in Percent is wrong

2009-11-09 Christian Hernmarck
	- ENGINE:
		* Fixed #2034: ispcp-backup error (I hope it's fixed - could not reproduce)
		* Fixed #2043: Creating similar mail-addresses causes problems

2009-11-05 Laurent Declercq
	- DISTS:
		* Fixed openSUSE runlevels

2009-11-04 Christian Hernmarck
	- CONFIG:
		* Fixed #2060: increase fastcgi-timeout for user-domains

2009-11-01 Marc Pujol
	- CONFIGS:
		* Fixed #2052: SPF registry error

2009-10-23 Laurent Declercq
	- GUI:
		* Fixed #2050: Unable to change interface (Admin to reseller) since the client IP address is verified

2009-10-15 Benedikt Heintel
	- GUI:
		* Added ipaddr check to prevent session hijacking
	- ENGINE:
		* Fixed #2044: ispcp-dsk-quota message (Use of uninitialized value in addition (+))
	- LANGUAGES:
		* Updated Russian

2009-10-22 Marc Pujol
	- ENGINE:
		* Fixed #2046: ispcpphptemp.sh script fails to read per-domain session.gc_maxlifetime directives

2009-10-20 Christian Hernmarck
	- ENGINE:
		* Fixed #2021: Error in backup

2009-10-17 Benedikt Heintel
	- ENGINE:
		* Fixed #2033: ispcp-dsk-quota message
	- GUI:
		* Fixed #2029: Ispcp debugger doesn't work when there are adresses forward + normal at the same time

2009-10-16 Benedikt Heintel
	- TOOLS:
		* Fixed #2031: Updated phpMyAdmin to version 3.2.2.1

2009-10-16 Laurent Declercq
	- GUI:
		* Fixed #2035: Review Domain name syntax ( 'a.de' is not allowed - but denic soon allows it )

2009-10-15 Benedikt Heintel
	- LANGUAGES:
		* Updated Catalan
		* Updated Polish

2009-10-11 Benedikt Heintel
	- LANGUAGES:
		* Updated Japanese
		* Updated German (Germany)

2009-10-06 Laurent Declercq
	- CONFIGS:
		* Fixed: Pma - impossible indirect connections with suhosin

2009-10-05 Laurent Declercq
	- TOOLS:
		* Fixed #2014: Error when you open pma via link from the customer interface

2009-10-05 Benedikt Heintel
	- LANGUAGES:
		* Updated Japanese
		* Updated Spanish (Spain)

2009-09-30 Daniel Andreca
	- LANGUAGES:
		* Updated Finnish
	- CONFIGS:
		* Updated database structure

2009-09-30 Laurent Declercq
	- TOOLS:
		* Fixed some typo errors in webmail/src/login.php (Thx to Henriks)

2009-09-29 Daniel Andreca
	- ENGINE:
		* Fixed #2011: Daily quota script generates errors (missing db in /var/lib/mysql)
	- LANGUAGES:
		* Updated Danish

2009-09-29 Laurent Declercq
	- CONFIG:
		* Fixed #2002: openSUSE 11.1 - Unable to add mail user
		* Fixed SASL Authentication failed (openSUSE):
			- Added smtpd.conf configuration file for postfix/sasl
			- Added new variables related to MTA/SASL in /etc/ispcp/ispcp.conf (openSUSE)
	- DISTS:
		* Fixed postfix warning: "not owned by root: /var/spool/postfix" (openSUSE)
		* Fixed imapd warning related to famd (See http://www.courier-mta.org/FAQ.html#fam) (openSUSE)
		* Fixed authdaemond warning related to missing modules: "file not found" (openSUSE)
	- DOCS:
		* Updated docs/OpenSuse/install file
		* Removed support for older versions (only current stable version is supported) (openSUSE)

2009-09-28 Daniel Andreca
	- LANGUAGES:
		* Fixed small typo in es_ES.po

2009-09-27 Daniel Andreca
	- GUI:
		* Fixed #1974: Reseller properties cannot be edited after working with his domains
	- ENGINE:
		* Fixed #2009: Backups do not work

2009-09-27 Christian Hernmarck
	- ENGINE:
		* Fixed #2008: Alias + Subdomain + SubAlias: not all placeholders filled

2009-09-25 Christian Hernmarck
	- GUI:
		* Fixed Bug: error in counting subdom-aliases

2009-09-25 Blondak <blondak@neser.cz>
	- GUI:
		* Fixed #2007: Manual DNS entry should not work when no subdomains
		* Disallow add manual DNS entry for domain alias on "ordered" state

2009-09-24 Benedikt Heintel
	- GUI:
		* Fixed #2006: Delete manual DNS entry on domain aliases

2009-09-24 Laurent Declercq
	- TOOLS:
		* Integrating new theme for squirrelmail (Thank to Henriks)

2009-09-23 Benedikt Heintel
	- GUI:
		* Fixed #2001: subdomain: hostname length need >= 2 chars
		* Fixed #2004: PHP Error multilanguage.php on line 54
		* Fixed #1979: Domain Alias Redirect
		* Function documentation and small fixes

2009-09-23 Laurent Declercq
	- GUI:
		* Small fixes (cleanup regexp in input-checks.php)

2009-09-23 Daniel Andreca
	- ENGINE:
		* Fixed #1947: ispcp-uninstall don't remove complete ispCp

2009-09-22 Laurent Declercq
	- GUI:
		* Fixed #1989: Failed database updates are silently ignored
		* Fixed #2000: Wrong default value for 'USER_INITAL_LANG' configuration variable
			- Added a new db databaseUpdate (25) to fix the 'user_gui_props.lang' value ('lang_EnglishBritain' instead of 'lang_English')
		* Small fixes
		* Uninitialized variable ($backup) in "client/hosting_plan_update.php"

2009-09-21 Laurent Declercq
	- DOCS:
		* Fixed #1997: Removed "perl-HTML-Entities" in OpenSuSE packages lists because the module "HTML::Entities" is
		  provided by the package perl-HTML-Parser. The package perl-HTML-Entities in itself does not exist.

2009-09-20 Laurent Declercq
	- GUI:
		* Fixed #1985: Several problems with the fixes related to #1971 and #1980 ( Introduced in r1986 )
			- Moved db criticalUpdate 4 && 5 to db databaseUpdate (because the criticalUpdate is performed before)
			- Added databaseUpdate 24 for the following database fixes:
				- Added fix for possible missing of backup property in "hosting_plan.props"
				- Added fix for possible inversion between backup and dns properties in "hosting_plan.props"
				- Removed the last semicolon in all "hosting_plans.props" (to prevent wrong results with count() function)
				- Added fix for possible inversion between the values of "domain.allowbackup" and "domain.domain_dns"
				- Added fix for possible unstripped values ( _yes_|_no_ instead of yes|no ) in "domain.domain_dns"
				- Added fix for possible missing value in "domain.allowbackup"
				- Changed the naming convention for option 'domain' in "domain.allowbackup" ( "domain" to "dmn" )
			- Changed order of "backup" and "dns" variables in all scripts related to hosting plans (admin/reseller)
			- Added missing variable related to backup hosting plan property in "admin/hosting_plan_add.php"
			- Removed the last semicolon in all hosting plan properties related variables (to prevent wrong results with count() function)
		* Cleaning all scripts related to hosting plans (admin/reseller/client) ( code indentation )
		* Documented "criticalUpdate" and "ispcpUpdate" classes

2009-09-19 Benedikt Heintel
	- GUI:
		* Fixed #1693: Internationalisiation
	- LANGUAGES:
		* Updated all language files

2009-09-14 Benedikt Heintel
	- GUI:
		* Fixed #1983: Show name on removing user
	⁻ TOOLS:
		* Fixed #1981: Updated phpMyAdmin to version 3.2.2

2009-09-11 Andreca Daniel
	- ENGINE:
		* Fixed #1984: Adding subdomain causes apache restart - not reload

2009-09-10 Andreca Daniel
	- DOCS:
		* Missing dependince
	- GUI:
		* Fixed #1979: Domain Alias Redirect

2009-09-09 Andreca Daniel
	- ENGINE:
		* Fixed #1979: Domain Alias Redirect

2009-09-09 Laurent Declercq
	- GUI:
		* Fixed #1971: DNS Entry in Hostingplan not overtaken
		* Fixed #1980: Per domain backup settings as part of Hosting Plan
	- ENGINE:
		* Fixed #1980: Per domain backup settings as part of Hosting Plan
	- DATABASE:
		* Changed named convention for domain backup field (related to #1980)

2009-09-08 Laurent Declercq
	- CONFIGS:
		* Fixed #1969: The 6th field of a system cron file must be the name of the user that the command will be executed

2009-09-07 Andreca Daniel
	- TOOLS:
		* Fixed #1948: Filemanager Config is wrong / ispCP pic is missing

2009-09-06 Laurent Declercq
	- ENGINE:
		* Fixed #1976: Deleting a user account by going properly

2009-09-06 Andreca Daniel
	- LANGUAGES:
		* Updated Catalan
		* Updated Danish

2009-09-05 Andreca Daniel
	- GUI:
		* Fixed #1975: Error update last version trunk 05/09
		* Fixed #1974: Reseller properties cannot be edited after working with his domains
	- LANGUAGES:
		* Updated Japanese

2009-09-04 Laurent Declercq
	- DOCS:
		* Updated OpenSuSE INSTALL file
		* Added new packages list file for OpenSuSE 11.1
		* Added repositories install script for OpenSuSE 11.1
		* Removed SuSE ( SLE ) documentation
	- DISTS:
		* Removed SuSE ( SLE ) support
		* Updated ( OpenSuSE ):
			- Added support for OpenSuse 11.1
			- Added postinst script for specific install/update tasks
			- Added Policyd-Weight and Postgrey packages
			- Fixed small error during Make process ( cannot overwrite non-directory... )
			- Fixed #1961: Debian and OpenSuSE provide both programs a2enmod/a2dismod but the implementation differs
			- Fixed #1961: Conflict between FastCGI modules conffiles
			- Fixed Postfix: unknown smtps service in master.cf
			- Fixed Postfix: wrong ispcp-arpl-msgr path in master.cf
			- Changed Postfix: configuration to run unchrooted (I'll set to run in a chroot jail later)
			- Fixed suexec wrapper: owner/group and permissions
			- Removed apache2-mod_cband for 11.1 ( See OpenSuse INSTALL file for more information )
			- Disabled OpenSuSE Firewall ( ispCP provides its own )
			- Fixed #1970: Domain error at adding user
	- SETUP:
		* Fixed #1961: Debian and OpenSuSE provide both programs a2enmod/a2dismod but the implementation differs
	- CONFIGS:
		* Fixed Missing EOL in several files

2009-09-03 Laurent Declercq
	- DOCS:
		* Fixed #1972: small spelling error

2009-09-01 Laurent Declercq
	- DOCS:
		* Update for OpenSuSE 11.1

2009-08-31 Andreca Daniel
	- LANGUAGES:
		* Updated Turkish

2009-08-31 Malte Geierhos
	- ENGINE:
		* AGAIN fixing slow setup due to not using pseudo-random

2009-08-30 Andreca Daniel
	- ENGINE:
		* Update for ispcp-update
	- GUI:
		* Fixed #1959: Bad characters in changeset r1953
	- LANGUAGES:
		* Updated languages
	- CONFIGS:
		* Fixed #1969: SQL error

2009-08-30 Marc Pujol
	- ENGINE:
		* Fixed a race condition bug in the locking code
		* Improved speed of set-engine-permissions
	- GUI:
		* Fixed #1954: GUI/Frontend locking issues

2009-08-28 Andreca Daniel
	- ENGINE:
		* Fixed #1958: Gui Permissions Problem

2009-08-28 Benedikt Heintel
	- TOOLS:
		* Fixed #1921: phpMyAdmin Error (Only Displayed)

2009-08-27 Malte Geierhos
	- CONFIGS:
		* Small Change for Fedora

2009-08-27 Benedikt Heintel
	- DISTS:
		* Fixed #1952: Small patch for opensuse
	- DOCS:
		* Updates all docs

2009-08-27 Andreca Daniel
	- CONFIGS:
		* Update support for Debian Squeeze
	- ENGINE:
		* Update for ispcp-update

2009-08-23 Benedikt Heintel
	- DOCS:
		* Fixed #1936: Remove Support for older Distribution Versions

2009-08-21 Andreca Daniel
	- GUI:
		* Added compatibility for php V5.3
	- TOOLS
		* Fixed #1935: Syntax-Error in /etc/init.d/ispcp_network on Ubuntu (thanks lucasgirod)

2009-08-21 Benedikt Heintel
	- RELEASE ispCP ω Omega 1.0.2
	- TOOLS:
		* Updated SquirrelMail to version 1.4.20RC2
		* Updated Net2FTP version 0.98 to build 45
		* Added new "modern" skin for Net2FTP
		* Added new "mobil" skin for Net2FTP
		* Added new "modern" skin for PHPmyAdmin

2009-08-18 Benedikt Heintel
	- RELEASE ispCP ω Omega 1.0.1 (revoked)

2009-08-18 Andreca Daniel
	- GUI:
		* Fixed #1931: Error when adding/deleting Domain/FTP etc

2009-08-17 Benedikt Heintel
	- GUI:
		* Chagend recalc_reseller_c_props with Thomas Partsch's version
	- TOOLS:
		* Updated SquirrelMail to version 1.4.20RC1

2009-08-14 Malte Geierhos
	- SETUP:
		* Fixed various Bugs preventing RPM Builds ( together with George Machitidze)

2009-08-12 Sebastian Sellmeier
	- GUI:
		* Fixed #1922: Creating User with Domain expire 'never' does not work

2009-08-12 Jochen Manz
	- GUI:
		* Fixed #1881: Webmail button is not disabled when domain has mail disabled

2009-08-11 Thomas Wacker
	- GUI:
		* Fixed #1918: Can't delete an Admin- or Reselleraccount

2009-08-11 Andreca Daniel
	- TOOLS:
		* Fixed #1920 Error while installing snapshot 08/11/2009
		* Fixed #1919 Error in webmail

2009-08-09 Benedikt Heintel
	- ENGINE:
		* Added #1889: missing change
		* Changed messager to messenger

2009-08-09 Thomas Wacker
	- CONFIGS:
		* Fixed #1889: Fix fcgi 500 server errors

2009-08-08 Andreca Daniel
	- TOOLS:
		* Fixed #1916: class.HTMLPurifier_AttrDef_HTML_Class.php missing
	- CONFIGS:
		* Debian Squeeze need dash compatibility

2009-08-08 Benedikt Heintel
	- DEAMON:
		* Changed Layout of ispCP Network starter
	- TOOLS:
		* Updated HTMLPurifier to version 4.0.0
		* Updated Squirrelmail to version 1.4.19
		* Updated NET_DNS to version 1.16

2009-08-05 Thomas Wacker
	- GUI:
		* Fixed #1856: DOM 2 style sheets for dns entries

2009-08-04 Benedikt Heintel
	- CONFIGS:
		* Fixed #1877: Sending 2 Mails to the Forwarding List.
	- ENGINE:
		* Fixed #1861: DNS zone's records
	- GUI:
		* Fixed #1913: Error in your SQL syntax -> /gui/client/sql_user_add.php
		* Fixed #1914: No translation in reseller/gui/domain_edit.php

2009-07-30 Laurent Declercq
	- CONFIGS:
		* Fixed #1725: /var/log/rkhunter.log not readable

2009-07-29 Laurent Declercq
	- CONFIGS:
		* Fixed AuthOrder: "warning: module 'mod_sql_mysql.c' has no auth handlers"
	- GUI:
		* admin/reseller_statistics.tpl - repositioning of the message

2009-07-28 Laurent Declercq
	- CONFIGS:
		* Fixed #1906: Fatal: AuthOrder: AuthOrder has already been configured

2009-07-26 Laurent Declercq
	- SETUP:
		* Fixed #1908: ask_vhost subroutine - gethostbyaddr() will always fails

2009-07-23 Laurent Declercq
	- DOCS:
		* Updated Debian INSTALL
	- DAEMON:
		* Fixed warning: "ISO C90 forbids mixed declarations and code" in helo_syntax.c

2009-07-12 Thomas Wacker
	- GUI:
		* Fixed #1505: When downgrading account, give error to user if account is less than current usage

2009-07-10 Malte Geierhos
	- ENGINE:
		* Imported DNS-TimestampFix (thx to "Blondak")
	- GUI:
		* Fix for MANUAL DNS Lines (thx to "Blondak")

2009-07-07 Jochen Manz
	- ENGINE:
		* Fixed #1880: Update ISPCP failed

2009-07-05 Thomas Wacker
	- GUI:
		* Fixed #1500: Subdomain you are trying to remove has ftp & mail alias accounts
		* Added improved domain deletion

2009-07-04 Thomas Wacker
	- TOOLS:
		* Fixed #1878: Updated phpMyAdmin to version 3.2.0.1
	- GUI:
		* Added missing information in order e-mail settings

2009-07-02 Thomas Wacker
	- GUI:
		* Fixed #1860: Patch for domain expire date

2009-06-28 Thomas Wacker
	- GUI:
		* Fixed #1684: Orderpanel needs coverage

2009-06-21 Thomas Wacker
	- CONFIGS:
		* Fixed #1663: controlpanel redirect

2009-06-21 Thomas Wacker
	- GUI:
		* Fixed #1811: Problem with translation string

2009-06-16 Benedikt Heintel
	- TOOLS:
		* Fixed #1869: Updated phpMyAdmin to version 3.2.0

2009-06-15 Thomas Wacker
	- GUI:
		* Fixed #1868: Database update fails

2009-06-13 Thomas Wacker
	- GUI:
		* Added backtrace e-mail to admin in case of SQL error

2009-06-12 Thomas Wacker
	- GUI:
		* Fixed #1764: Problems in admin/reseller_edit.php

2009-06-12 Benedikt Heintel
	- DOCS:
		* Updated Debian INSTALL
		* Updated Ubuntu INSTALL
	- GUI:
		* Fixed #1854: Lost password page reword

2009-06-10 Benedikt Heintel
	- LANGUAGES:
		* Added Azerbaijani
		* Updated Japanese
		* Updated all .po files

2009-06-09 Thomas Wacker
	- GUI:
		* Fixed #1848: Suexecuser on Domain.ltd

2009-05-22 Daniel Andreca
	- GUI:
		* Fixed #1847: Manual DNS support us missing in user_add2.php

2009-05-22 Benedikt Heintel
	- DOCS:
		* Updated INSTALL files
	- ENGINE:
		* Added possible fix for autoresponder with amavis enabled
	- TOOLS:
		* Updated Squirrelmail to version 1.4.19
		* Fixed #1852: Squirrelmail page header modifications missing
		* Fixed #1853: Webmail Error r1793

2009-05-19 Benedikt Heintel
	- CONFIGS:
		* Fixed #1852: Add "AuthOrder" to the proftpd.conf
	- TOOLS:
		* Fixed #1838: Updated Squirrelmail to version 1.4.18
		* Fixed #1850: Updated phpMyAdmin to version 3.1.5

2009-05-15 Daniel Andreca
	- GUI:
		* Fixed #1839: Part of DNS JS delete message has undefined var in client/domains_manage.php
		* Fixed #1840: Variable {ID} not parsed in client/dns_add.php anytime

2009-05-14 Malte Geierhos
	- ENGINE:
		* Fixed #1843: Missing Alias for Awstats static icons
		* Fixed #1844: outdated Centos Packages (thanks to Laurence Alfred Barlow)

2009-05-13 Benedikt Heintel
	- GUI:
		* Fixed #1776: translate foreign language comments
		* Fixed #1812: order e-mail misses link url to admin panel

2009-05-13 Malte Geierhos
	- ENGINE:
		* Fixed #1841: (wrong package name in centos packagelist)
		* Fixed #1842: BASE_SERVER_VHOST_PREFIX missing in dmn_entry.tpl

2009-05-12 Daniel Andreca
	- GUI:
		* Fixed #1837: admin/ip_manage.php error

2009-05-03 Daniel Andreca
	- CONFIGS:
		* Repaired support for Ubuntu
	- GUI:
		* Improve ip management
		* Fixed #1826: Alias Subdomains aren't deleted from DB
		* Fixed #1820: Email forward validation missing

2009-05-07 Thomas Häber
	- LANGUAGES:
		* added (missing) translation strings
		* fixed translations for e-mails with {BASE_SERVER_VHOST_PREFIX}
	- GUI:
		* code cleanup (some refactoring, coding style ...)
		* added hint about {BASE_SERVER_VHOST_PREFIX} in table header
		* added Zend as external repository into include library of ispCP GUI

2009-05-07 Benedikt Heintel
	- LANGUAGES:
		* Upated: Catalan
		* Update: Portugese (Brazil)

2009-05-03 Daniel Andreca
	- ENGINE:
		* Added Feature: DNS management support. - thanks to Blondak
		* Fixed #1814: r1725 raises regression
		* One more fix to ticket #1499: Where am i?
	- GUI:
		* Fixed Double encoding in logs

2009-05-02 Daniel Andreca
	- ENGINE:
		* Added Feature: Virtual network cards can be added with addon ip from gui
	- GUI:
		* Fixed #1810: bug in admin/server_status.php

2009-04-29 Thomas Häber
	- GUI:
		* Added Feature: Show cpu cores in admin system tools - thanks to qisback
		* Fixed #1721: e-Mail from Supportsystem has problems with special chars. - thanks to Thomas Wacker
		* Fixed #1689: Support ticket priority in email - big thanks to Thomas Wacker

2009-04-27 Christian Hernmarck
	- GUI:
		* Fixed #1499: "where am I?" - highlighting the <tr> line under mouse...

2009-04-27 Benedikt Heintel
	- DISTS:
		* Updated: (Ubuntu) Added support for Ubuntu 9.04 Jaunty Jackalope

2009-04-27 Christian Hernmarck
	- CONFIGS:
		* Fixed #1806: Typo/Error in: configs/debian/database/database.sql
		* Added: SMPT-SSL in the db-update script...

2009-04-26 Benedikt Heintel
	- DISTS:
		* Fixed #1778: (FreeBSD) Add FreeBSD Patch

2009-04-25 Benedikt Heintel
	- TOOLS:
		* Update phpMyAdmin to version 3.1.4

2009-04-24 Jochen Manz
	- GUI:
		* missing db updates for per-domain backup #2

2009-04-24 Malte Geierhos
	- GUI:
		* Fixed #1803 (wrong link) -> disabled the function
		* Fixed Image_URL always wrong in Filemanager

2009-04-23 Malte Geierhos
	- ENGINE:
		* Added FISA4 backup per domain switch.
	- GUI:
		* Added FISA4 backup per domain switch
		* Fixed #1794 (smtps - missing in serverstatus)

2009-04-23 Thomas Häber
	- THEMES:
		* Fixed problem in JavaScript confirmation in client's ticket system, thanks to Thomas Wacker

2009-04-22 Malte Geierhos
	- ENGINE:
		* Fixed #1777 (invalid Permissions after Backup Restore)

2009-04-22 Andreca Daniel
	- CONFIGS:
		* Add support for Debian Squeeze

2009-04-21 Benedikt Heintel
	- CONFIGS:
		* Fixed #1792: Debian Version-Check need an Update for 5.0.1
	- LANGUAGES:
		* Fixed #1779: Catalan translation update

2009-04-21 Malte Geierhos
	- TOOLS:
		* Fixed #1789: update phpMyAdmin to 3.1.3.2
		* Fixed #1780: reenabled omega style in filemanager

2009-04-20 Malte Geierhos
	- CONFIG FILES:
		* Fixed #1793: Optimize the fcgid Config
	- ENGINE:
		* Added specfile for rpmbuild thanks to George Machitidze
		* Fixed #1752: Adding of domain aliases broken in r1584
		* Fixed #1775 (changed regex to match imap.log for dovecot as well -> thx Bene)
	- GUI:
		* Fixed #1618 (added vhost prefix to allow setting either http:// or https:// )
		* Fixed #1688 & #1691 Thanks to Andrew Clarke

2009-04-20 Thomas Häber
	- LANGUAGES:
		* Fixed #1796: deutsch / englisch BUG in the Stable 1.0
	- THEMES:
		* Partially fix for Ticket #1787: Broken layout in IE because of doctype definition

2009-04-19 Thomas Häber
	- GUI:
		* Fixed word wrap problem with long descriptions, which results in hugh webpage widths
		* Fixed syntax bug in admin/hosting_plan_edit.php, thanks to tomdooley

2009-04-16 Thomas Häber
	- GUI:
		* Fixed encoding (html replace) problem in mail of client/hosting_plan_update.php
	- LANGUAGES:
		* Fixed pathes in translation tool makemsgs
		* updated po files

2009-04-14 Thomas Häber
	- GUI:
		* added and improved highlighting expressions for admin log
		* Fixed bug in client/hosting_plan_update.php (introduced with r1555)
		* Fixed #1761: Hosting plan description (to short field description in SQL table hosting_plan)

2009-04-12 Thomas Häber
	- GUI:
		* added GUI settings to enable/disable login from external source/website seperated for admin/reseller/client
		* added missing translation string for "Count default E-Mail addresses"

2009-04-11 Thomas Häber
	- GUI:
		* Fixed #1788: captcha fontfile not found (with new implemented font loading and LGPL fonts)
		* added field revision(-date) for translations in admin panel for administrator
		* added possibility to translate language names (+ german translations)
		* added missing translation string "Language was removed!"

2009-04-09 Thomas Häber
	- GUI:
		* Fixed #1783: js-errors
		* code cleanup (coding style, whitespaces ...)
		* reverted r1557 (which was a part revert of r1550) with modifications
		* a lot of HTML updates for more valid (X)HTML
		* fixed wrong HTML size of some icons
		* hardened input-checks.php::clean_html()
		* removed svn property "debian" from root folder

2009-04-03 Benedikt Heintel
	- GUI:
		* Fixed #918: Mail Management UI improvement

2009-03-29 Thomas Häber
	- LANGUAGES:
		* removed unused JavaScript function checkForm()
		* typo: can not -> cannot

2009-03-28 Thomas Häber
	- THEMES:
		* some refactoring of the JavaScript code (better documentation, replace use of eval, delete unused code/functions, merge use of functions, optimized loops ...)
	- GUI:
		* translated german php variables to english
		* optimized loops in GUI PHP code (especially the for loops)

2009-03-26 Thomas Häber
	- GUI:
		* Fixed #1745: Trim hostingplan description on overview page
	- ENGINE:
		* Fixed #1774: Missing secure Ports in ispcp-vrl-traff
		* Fixed #1770: Wrong Port in ispcp-srv-traff

2009-03-25 Thomas Häber
	- GUI:
		* Fixed #1667: It should be possible to (de)activate the log-comment on logon/password ispcp gui footer.
		* Fixed #1767: Incorrect table name 'tickets WHERE ' (regression in SQL code)
		* Fixed #1769: Unknown column ' bytes_in_avail' in 'field list' (regression in SQL code)
		* Fixed #1768: "Back" Button on Domaindetails has no function

2009-03-24 Thomas Häber
	- GUI:
		* Fixed #1762: MySQL Syntax Error (regression)
		* Fixed #1763: Wrong Harddisk Usage

2009-03-24 Benedikt Heintel
	- ENGINE:
		* Fixed #1627: Accented characters in UTF8 encoding Autoreplay message - ispcp-arpl
	- GUI:
		* Fixed #678: deleting a mysql database also deletes the user without askint to.
		* Fixed #1762: MySQL Syntax Error

2009-03-23 Jochen Manz
	- ENGINE
		* Added Nathariels ispcp-vrl-traff improvements

2009-03-23 Benedikt Heintel
	- GUI:
		* Added new Favicon
	- TOOLS:
		* Fixed #1728: update net2ftp to version 0.97

2009-03-22 Thomas Häber
	- GUI:
		* Fixed #1758: domain_details.php error.

2009-03-18 Thomas Häber
	- ENGINE:
		* Fixed #1668: Add the LZMA compression to the possible backup zipping algorithms (currently only tested with debian lenny)

2009-03-18 Benedikt Heintel
	- ENGINE:
		* Fixed #1726: Removing the logs folder from the disk space monitoring
		* Fixed #1747: awstats new version (Updated AWStats to version 6.9)
 	- DISTS:
		* Fixed #1738 (FreeBSD): Add FreeBSD patch

2009-03-16 Thomas Häber
	- GUI:
		* optimization: prevent 2nd gzip compression of GUI files

2009-03-11 Daniel Andreca
	- ENGINE:
		* Fixed #1729: Backup restore problem

2009-03-09 Daniel Andreca
	- GUI:
		* User cannot delete database

2009-03-06 Thomas Häber
	- Backend:
		* Fixed #1724: German to English language description

2009-03-05 Thomas Häber
	- GUI:
		* fixed HTML in ftp_choose_dir.tpl

2009-03-05 Daniel Andreca
	- GUI:
		* Fixed #1721: e-Mail from Supportsystem has problems with special chars
		* Fixed #1703: Databeseupdate r1555 don't work correct
	- DISTS:
		* Fixed #1714: Correct FreeBSD FastCGI/fcgid config

2009-03-04 Daniel Andreca
	- GUI:
		* Gender not displayed for reseller on order display

2009-03-04 Thomas Häber
	- GUI:
		* Fixed #1719: Error on hosting_plan_edit.php
	- Tools
		* Fixed #1718: tiny CSS bug in omega pma theme

2009-03-03 Benedikt Heintel
	- DISTS:
		* Fixed #1704 (FreeBSD): Error in FreeBSD Proftpd Config

2009-03-03 Thomas Häber
	- GUI:
		* fixed some invalid (hardcoded) HTML
		* code cleanup, typos
		* Fixed #1711: Login page looks wrong
		* fixed decoding problem in order mails of order panel

2009-03-02 Benedikt Heintel
	- GUI:
		* Fixed #1702: update Net_IDNA and separate it from internal source code (updated to v0.6.2)

2009-03-02 Daniel Andreca
	- GUI:
		* Restore deleted files

2009-03-01 Daniel Andreca
	- TOOLS:
		* Fixed #1620: Request for a new field in "Personal Data": State/Province

2009-03-01 Benedikt Heintel
		* Updated Copyright in all files (commit follow as other changes are made in this files)
		* activated $Id$ for all files (commit follow as other changes are made in this files)

2009-03-01 Thomas Häber
	- TEMPLATES
		* Removed W3C Logos/Links for valid HTML/CSS from errordocs, they aren't useful here -> less traffic & requests
		* Updated stable template (part 2: hosting plan sites)
		* removed unused font "Cocktails", furthermore there is a unexplained copyright status, which may conflict with existing licenses (GPL)

2009-02-28 Daniel Andreca
	- TOOLS:
		* Fixed #1699: Update phpMyAdmin to version 3.1.3

2009-02-28 Thomas Häber
	- LANGUAGES:
		* Fixed some text strings + german translations
	- TEMPLATES:
		* Updated stable template (part 1: login sites)
	- GUI:
		* typos/coding style (orderpanel, README ...)

2009-02-25 Benedikt Heintel
	- DISTROS:
		* Fixed #1697: FreeBSD Patch<|MERGE_RESOLUTION|>--- conflicted
+++ resolved
@@ -1,8 +1,6 @@
 ispCP ω 1.1.0 Changelog
 ~~~~~~~~~~~~~~~~~~~~~~~~~~
 
-<<<<<<< HEAD
-=======
 2009-12-14 Benedikt Heintel
 	- LANGUAGES:
 		* Updated Catalan
@@ -18,7 +16,6 @@
                 * Updated OpenSuse packages
                 * Added support for OpenSuse 11.2
 
->>>>>>> 9168c29b
 2009-12-13 Laurent Declercq
 	- GUI:
 		* Fixed #2103: Webtools Error
