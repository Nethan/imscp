--- conflicted
+++ resolved
@@ -1,17 +1,6 @@
 ispCP ω 1.0.4 Changelog
 ~~~~~~~~~~~~~~~~~~~~~~~~~~
 
-<<<<<<< HEAD
-2009-12-13 Laurent Declercq
-	- GUI:
-		* Fixed #2103: Webtools Error
-
-2009-12-12 Laurent Declercq
-	- GUI:
-		* Fixed #2094: Redirection to the ispCP tools - Bad regular expression
-
-2009-12-12 Benedikt Heintel
-=======
 2009-12-14 Benedikt Heintel
 	- LANGUAGES:
 		* Updated Catalan
@@ -22,13 +11,20 @@
 		* Updated Japanese
 
 2009-12-14 Laurent Declercq
-	- DISTS:
-		* Updated OpenSuse 11.1 INSTALL
-		* Updated OpenSuse packages
-		* Added support for OpenSuse 11.2
-
-2009-12-10 Benedikt Heintel
->>>>>>> 8e14e8d8
+        - DISTS:
+                * Updated OpenSuse 11.1 INSTALL
+                * Updated OpenSuse packages
+                * Added support for OpenSuse 11.2
+
+2009-12-13 Laurent Declercq
+	- GUI:
+		* Fixed #2103: Webtools Error
+
+2009-12-12 Laurent Declercq
+	- GUI:
+		* Fixed #2094: Redirection to the ispCP tools - Bad regular expression
+
+2009-12-12 Benedikt Heintel
 	- DISTS:
 		* Updated: CentOS INSTALL
 
