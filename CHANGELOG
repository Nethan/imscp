--- conflicted
+++ resolved
@@ -2,16 +2,8 @@
 ~~~~~~~~~~~~~~~~~~~~~~~~~~
 
 2009-12-23 Marc Pujol
-<<<<<<< HEAD
 	- BACKEND:
 		* Fixed #2122: Critical security bug exploitable by local users
-
-2009-12-22 Laurent Declercq
-	- DOCS:
-		* Updated all INSTALL files
-=======
-        - BACKEND:
-                * Fixed #2122: Critical security bug exploitable by local users
 
 2009-12-23 Laurent Declercq
 	- GUI:
@@ -21,7 +13,10 @@
 		* Added PMA_USER for recovery process during update
 	- SETUP
 		* Added recovery process for PMA configuration file
->>>>>>> 14689b50
+
+2009-12-22 Laurent Declercq
+        - DOCS:
+                * Updated all INSTALL files
 
 2009-12-22 Marc Pujol
 	- GUI:
