﻿i-MSCP ChangeLog
~~~~~~~~~~~~~~~~

------------------------------------------------------------------------------------------------------------------------
Git Master
------------------------------------------------------------------------------------------------------------------------

ADDONS:
	- Fixed: Awstats - Error: Couldn't open server log file...
	- Fixed: Roundcube|PhpMyAdmin installers - Ensure that database tables exist (recovery case)
	- Fixed: PhpMyAdmin 4.1.0 is only compatible with MySQL Server version 5.5 and newer

DISTRO
	- Added: Packages file for Ubuntu Saucy Slamander
	- Added: Packages file for Ubuntu Trusty Tahr (experimental)

ENGINE:
	- Added: System (UNIX) user/group names are now stored in database
	- Added: IMSCP_CLEAR_SCREEN environment variable which allows to not clear the terminal screen at end of script
	- Changed: Event listeners are now persistent. This allow to avoid self-registering
	- Fixed: External command died with signal 9 (without core dump)
	- Fixed: Keep current unix user uid/gid when updating the SYSTEM_USER_PREFIX and SYSTEM_USER_MIN_UID parameters
	- Fixed: Pass-in domain data to the listeners which listen to the *HttpdBuildConfFile and *HttpdBuildConf events
	- Fixed: Proftpd server is down after update
	- Fixed: Removed useless file tests on directory deletion

GUI:
	- Added: quoteValue() function, which allow to quote string for use in SQL statements

PLUGINS:
	- Added: Support for local plugin configuration files (See data/persistent/plugins/README.md)
	- Updated: Plugin API to version 0.2.2

SETUP:
	- Fixed: Composer process timeout must be increased for slow connections
	- Fixed: Unable to add external repository (Lucid...)
	
Tickets:
	- Fixed #972: Bug - Adding second External Mailserver gives an error (Edit mode)
<<<<<<< HEAD
	- Fixed #976: Bug - Wrong syntax for the mail quota value
=======
	- Fixed #974: Bug - Customers assignment doesn't work if the first reseller hasn't any client
	- Fixed #975: Bug - Customers assignment - disk limitation check doesn't work correctly
>>>>>>> 9e1be06a

------------------------------------------------------------------------------------------------------------------------
1.1.0-rc4.7
------------------------------------------------------------------------------------------------------------------------

2013-11-21: Laurent Declercq
	- RELEASE i-MSCP 1.1.0-rc4.7

CONFIG:
	- Added: Vagrantfile allowing to setup a virtual machine using Vagrant
	- Removed: DATABASE_UTF8 parameter

DOCS:
	- Fixed: Updated preseed template file

ENGINE:
	- Fixed: imscp-del-tmp script is broken (Undefined subroutine floor...)
	- Fixed: Plugin (backend part) must be re-installed if missing
	- Fixed: Plugin (backend part) must be removed on compile time error
	- Fixed: Plugin (backend part) must be removed when a plugin is being deactivated
	- Fixed: Quota script is broken (A critical error has been encountered while executing function main::quotaSql...)
	- Removed: iMSCP::Database::mysql::Result

GUI:
	- Added: onBeforeSendCircular and onAfterSendCircular events
	- Added: Spam Filter option which allow to keep postfix configuration (external mail server interface)
	- Changed: EventsManager - listener stack become a priority queue (Performance issues)
	- Fixed: Configuration variable `/var/log/rkhunter.log` is missing
	- Fixed: Set internal encoding to UTF-8
	- Fixed: Use mb_encode_mimeheader() to encode MIME header when available
	- Fixed: Identity garbage on session timeout
	- Rewritten: Circular interface (admin and reseller levels)
	- Updated: plugin API (version 0.2.0)

SETUP:
	- Fixed: ispCP migration script must not delete Web data while deleting unix users

Tickets:
	- Fixed #935: Enhancement - Add option to keep the postfix configuration even when using external mail server
	- Fixed #952: Bug - Backup script - several issues
	- Fixed #954: Bug - Mass mail is not working (admin and reseller interfaces)
	- Fixed #956: Bug - Infinite loop (Reseller UI)

------------------------------------------------------------------------------------------------------------------------
1.1.0-rc4.6
------------------------------------------------------------------------------------------------------------------------

2013-10-28: Laurent Declercq
	- RELEASE i-MSCP 1.1.0-rc4.6

ENGINE:
	- Removed: Apache cband module configuration (Should be provided as plugin)
	- Fixed: Several 'Can't use an undefined value as a HASH reference...' errors

GUI:
	- Added: IPv6 service status support
	- Changed: Any service port become editable
	- Fixed: Service ports interface is broken
	- Fixed: Unable to change admin settings

------------------------------------------------------------------------------------------------------------------------
1.1.0-rc4.5
------------------------------------------------------------------------------------------------------------------------

2013-10-26: Laurent Declercq
	- RELEASE i-MSCP 1.1.0-rc4.5

ENGINE:
	- Added: beforeDispatchRequest and afterDispatchRequest events
	- Fixed: Engine - End transaction on error

SETUP:
	- Fixed: Base server vhost prefix not updated when disabling SSL (panel)
	- Fixed: Unable to setup SSL without CA bundle (panel)

GUI:
	- Added: Event Manager - Method allowing to unregister any listener which listen to a particular event
	- Fixed: Plugin items with errors must be shown in debugger and the admin must be able to change their status
	- Removed: Domain name related parameters
	- Updated: Function generateRandomSalt() - Allow to restrict salt character ranges (i.e for unix passwords)

Tickets:
	- Fixed #447: Defect - External mail server feature is broken, when mail account limit is set to -1 (reopened)
	- Fixed #945: Bug - impossible to create top-level-domains .рф (russian federation zone)

------------------------------------------------------------------------------------------------------------------------
1.1.0-rc4.4
------------------------------------------------------------------------------------------------------------------------

2013-10-22: Laurent Declercq
	- RELEASE i-MSCP 1.1.0-rc4.4

ENGINE:
	- Fixed: Can't use an undefined value as a HASH reference...

GUI:
	- Added: Option allowing to set Email quota synchronization mode
	- Added: Per plugin router support
	- Fixed: Do not show any quota information for mailboxes which have the quota limit set to 0 (unlimited)
	- Fixed: Unable to edit domain (admin level)

Tickets:
	- Fixed #938: Bug - Ftp - Login as link is missing
	- Fixed #942: Bug - Mailboxes quota synchronization is broken

------------------------------------------------------------------------------------------------------------------------
1.1.0-rc4.3
------------------------------------------------------------------------------------------------------------------------

2013-10-17: Torsten Widmann
	- RELEASE i-MSCP 1.1.0-rc4.3

ADDONS:
	- Fixed: Net2ftp addon installer is broken

DOCS:
	- Fixed: Preseed template file is broken (compile time error)

ENGINE:
	- Removed: Backtrace routines, which cause segfault on Debian Jessie (issues with Carp package)

SETUP:
	- Fixed: ispCP migration script is broken (many compile time errors)
	- Fixed: Uninstaller - Several compile time errors + missing tasks

GUI:
	- Fixed: Unable to view ticket (reseller level)

Tickets:
	- Fixed #936: Bug - Awstats addon - Failed to open directory /var/cache/awstats

------------------------------------------------------------------------------------------------------------------------
1.1.0-rc4.2
------------------------------------------------------------------------------------------------------------------------

2013-10-10: Laurent Declercq
	- RELEASE i-MSCP 1.1.0-rc4.2

CONFIG:
	- Changed: MASTER_GROUP parameter become IMSCP_GROUP
	- Fixed: Packages file for Debian Jessie (testing)
	- Fixed: Package dovecot-mysql is not available for Ubuntu Lucid
	- Fixed: Dovecot - Wrong path for delivery agent
	- Removed: Cron templates
	- Removed: Packages awstats, chkrootkit and rkhunter from global packages file

DOCS:
	- Updated: Preseed template file

ENGINE:
	- Changed: Both Chkrootkit and Rkhunter anti-rootkits as now provided as addons
	- Changed: skill command to pkill command (portability issues)
	- Fixed: Apache logrotate conffile shouldn't know about awstats addon
	- Fixed: Bind server impl. - Unable to handle subdomains when DNS server mode is set to 'slave'
	- Fixed: Bind uninstall fail
	- Fixed: iMSCP::Debug library - output() function called with wrong parameters
	- Fixed: iMSCP::SystemUser::delSystemUser() - Added 'keepHome' option allowing to kept user home directory
	- Fixed: PHP allow_url_fopen feature must be explicitly enabled in composer package installer
	- Updated: ispCP migration script

Tickets:
	- Fixed #636: Bug - Rkhunter - Unreadable log file
	- Fixed #810: Bug - https default access redirect mode not working for base server url
	- Fixed #902: Bug - User UID/GID mismatch after updating the SYSTEM_USER_PREFIX and/or SYSTEM_USER_MIN_UID parameters
	- Fixed #918: Bug - Courier - Unlimited quota doesn't works
	- Fixed #919: Bug - Preseed feature is broken - A template has not been found
	- Fixed #924: Defect - After Update from RC3 to RC4.1 pop3-ssl and imap-ssl don't work (dovecot 1.2.15)
	- Fixed #926: Security Issue - apache_php_fpm - suexec must be enabled
	- Fixed #928: Defect - Courier/Maildrop - Wrong permissions after reboot
	- Fixed #929: Malfunction - User limits not changeable if Reseller's Email account limit is set to -1
	- Fixed #932: Bug - Unable to switch from a redirected subdomain to normal subdomain

------------------------------------------------------------------------------------------------------------------------
1.1.0-rc4.1
------------------------------------------------------------------------------------------------------------------------

2013-09-29: Torsten Widmann
	- RELEASE i-MSCP 1.1.0-rc4.1

------------------------------------------------------------------------------------------------------------------------
1.1.0-rc4
------------------------------------------------------------------------------------------------------------------------

2013-09-29: Torsten Widmann
	- RELEASE i-MSCP 1.1.0-rc4

CONFIG:
	- Added: Specific quota warning script for Dovecot 2.x.x branch
	- Added: Packages file for Debian Jessie (testing)
	- Added: SPF Resource Record Type in bind template
	- Added: php5-imap package (required by i-MSCP frontEnd)
	- Changed: php5-mysql package to php5-mysqlnd (native driver) when available
	- Removed: php5-adodb package
	- Removed: Dovecot sieve plugin configuration (Such parameter must be provided as plugin)
	- Updated: Apache templates to support 2.4.x branch
	- Updated: Dovecot configuration files

ENGINE:
	- Added: Support for Apache 2.4.x branch
	- Added: Database connection timeout (3 seconds)
	- Added: MySQL transaction routines
	- Added: Webstats support for subodmains
	- Fixed: Both, the domain_disable_page directory and statistics directory must be excluded from disk quota accounting
	- Fixed: Diskspace not counted for subdomain Maildirs (Disk quota script)
	- Fixed: Error 500 (Apache) after creation of any protected area
	- Fixed: MySQL server has gone away
	- Fixed: Plugin module is broken: Unable to disable, uninstall... any plugin
	- Fixed: Plugin update must be triggered when plugin configuration is updated
	- Fixed: Set MySQL client connection charset to utf8

GUI:
	- Added: Assets cache busting
	- Added: info.php file for i-MSCP default theme (file which contain theme metadata)
	- Added: onBeforeDomainChangeStatus and onAfterDomainChangeStatus events
	- Added: Option allowing a domain alias to share the mount point of another domain
	- Added: Option allowing a subdomain to share the mount point of another domain
	- Changed: Both header and footer backgrounds for tables and location bar are now provided by the jQuery UI theme
	- Changed: Customers can no longer set an arbitrary mount point for their subdomains
	- Changed: Default Email accounts cannot longer be hidden
	- Enhancement: Allow both administrators and resellers to set mail quota for customers
	- Enhancement: Email accounts are now filterable
	- Enhancement: Custom DNS feature - IDN support
	- Fixed: Allow plugins to provide their own assets throught the path /<plugin>/themes/<theme>/assets path
	- Fixed: Allow to share domain_dns table between several components (core, plugins..)
	- Fixed: Plugins must be able to short-circuit execution of an event
	- Fixed: Plugin update must be triggered when plugin configuration is updated
	- Fixed: Show DNS record data as tooltip when their length is too big
	- Fixed: Unable to delete plugin in some contexts
	- Fixed: Wrong placeholders in admin/imscp_debugger.php
	- Readded: idna_convert class (more flexible because can operate on arbitrary strings)
	- Removed: IE6 support
	- Removed: mail_quota action script
	- Removed: Tool links from login page
	- Rewritten: Domain aliases interface (add|edit)
	- Rewritten: Mail interface
	- Updated: Assets are now reachable through the /themes/<theme>/assets path
	- Updated: Plugin API

SETUP:
	- Changed: i-MSCP apache_php_fpm server impl. is now the default choice for distributions supporting it officialy
	- Fixed: Disable dummy php5_cgi Apache module if any
	- Fixed: Do not ask for SQL user host names when the SQL server is hosted locally
	- Fixed: Plugins which provide a backend end with unknown error after update
	- Fixed: Pre-fill Debconf database (Avoid postfix, proftpd and courier questions during installation)

Tickets:
	- Fixed #460: Nice To Have - Admin/Reseller should be able to set mail quota for customers
	- Fixed #469: Defect - Quota field in mail_users table should accept big values
	- Fixed #579: Review - i18n issues
	- Fixed #745: Defect - Disk detail in dovecot doesn't include aliases
	- Fixed #779: Defect - When migrating from ispCP the reseller and admin logos are lost
	- Fixed #791: Defect - Unable to change customer IP
	- Fixed #834: Cosmetics - Ticket system menu names
	- Fixed #835: Task - Migration script - ispCP - Remove old php5-fcgi-starter
	- Fixed #838: Bug - Installer skips PHP INI Level dialog for apache fcgi
	- Fixed #846: Defect - Any customer can set his own mail quota
	- Fixed #852: Bug - Software installer - Unable to install any software
	- Fixed #854: Bug - Gui - Mail accounts - Mass deletion feature is broken
	- Fixed #858: Task - Remove php5-adodb package
	- Fixed #861: Bug - SQLSTATE[42000]: Syntax error or access violation
	- Fixed #867: Security issue - SSL - When exporting a private key, the password must not be visible from system utilities
	- Fixed #870: Bug - Error indicator for new tickets
	- Fixed #876: Review - Installer - Wildcard should be allowed as part of SQL user hostname
	- Fixed #880: Defect - Dovecot - IMAP traffic not counted
	- Fixed #883: Defect - Web folders protection option must be automatically disabled and hidden when the immutable flag is not available
	- Fixed #886: Enhancement - Add SPF Resource Record Type in bind
	- Fixed #891: Bug - Error when migrating from ispCP
	- Fixed #893: Defect - Webstats for subdomains are not available
	- Fixed #896: Bug - Variable {USERNAME} is not parsed in password email
	- Fixed #903: Bug - Domain restore feature is broken
	- Fixed #908: Review - Dovecot - Quota - Switch to maildir quota backend
	- Fixed #909: Enhancement - Courier - Quotas support using maildrop MDA
	- Fixed #913: Bug - Traffic on admin panel not counted
	- Fixed #914: Bug - Unable to add/edit Custom DNS record (depending of domain type)
	- Fixed #917: Defect - Unable to switch from Dovecot to Courier

------------------------------------------------------------------------------------------------------------------------
1.1.0-rc3
------------------------------------------------------------------------------------------------------------------------

2013-07-23: Torsten Widmann
	- RELEASE i-MSCP 1.1.0-rc3

CONFIGS:
	- Removed Amavis, ClamAV and SpamAssassin configuration (Such service must be provided as plugin)

ENGINE:
	- Added: Config_readonly option in bootstrap
	- Added: Cron job for deactivation of entities belonging to an expired account
	- Fixed: Allow to get raw db connection
	- Fixed: Access to i-MSCP server/addon parameters must be standardized
	- Fixed: unable to remove htgroup
	- Fixed: TERM environment variable not set (IMSCP::Debug library)
	- Removed: 'dnschange' status
	- Updated: 'change' status to 'tochange' and 'delete' status to 'todelete'

GUI:
	- Added: Plugin archive upload feature (tar.gz, tar.bz2 and zip)
	- Added: Protected Web folders option to hosting plans
	- Removed: 'dnschange' status
	- Updated: Plugin API (Several BC breaks expected)
	- Updated: status 'change' to 'tochange' and status 'delete' to 'todelete'

SETUP:
	- Changed: Items with status other than 'ok' and similar are not longer rebuilded on update

TOOLS:
	- Fixed: Awstats - Forbidden access (Ubuntu Lucid)

Tickets:
	- Fixed #782: Bug - Notice: A non well formed numeric value encountered...
	- Fixed #786: Bug - Httpd Server impl. - apache_php_fpm. - No input file specified
	- Fixed #790: Defect - Postfix 2.10.x - Relay access - SASL authentication
	- Fixed #793: Bug - Autoinstaller/Setup - Admin user is getting new id in database
	- Fixed #808: Enhancement - Possibility to Upload i-MSCP Plugins via GUI
	- Fixed #809: Bug - Autoinstaller - Preseed feature - Error while executing query: Duplicate entry 'admin'
	- Fixed #816: Bug - Unable to uninstall i-MSCP
	- Fixed #819: Tasks - Clean up PHP Settings
	- Fixed #822: Bug - Auto responder feature broken
	- Fixed #831: Bug - imscp_daemon: send_line(): socket write error
	- Fixed #841: Bug - Autoinstaller - Preseed feature - some errors
	- Fixed #848: Bug - Backend - Wrong after hook in function _buildMasterPhpFpmPoolFile

------------------------------------------------------------------------------------------------------------------------
1.1.0-rc2.3
------------------------------------------------------------------------------------------------------------------------

2013-06-08: Torsten Widmann
	- RELEASE i-MSCP 1.1.0-rc2.3

ENGINE:
	- Fixed: Error on backup: Unable to change mode for...

GUI:
	- Fixed: Unable to add hosting plan (reseller level)
	- Fixed: Possible missing properties (hosting_plans)

SETUP:
	- Fixed: Pressed feature is broken

Tickets:
	- Fixed #647: Bug - Setup - Unable to reconfigure IP addresses
	- Fixed #776: Bug - Hosting plans attribs aren't updated with the migration
	- Fixed #777: Bug - Autoinstaller - Two entries for imscp-autoinstall option -h
	- Fixed #778: Bug - Autoinstaller - Exit code 5 in non-interactive mode --nopromt
	- Fixed #781: Bug - Network card not found
	- Fixed #812: Review - i-MSCP should show true system memory values

------------------------------------------------------------------------------------------------------------------------
1.1.0-rc2.2
------------------------------------------------------------------------------------------------------------------------

2013-06-04: Laurent Declercq
	- RELEASE i-MSCP 1.1.0-rc2.2

GUI:
	- Fixed: Custom DNS feature not working due to missing files

VENDOR:
	- Updated: jQuery to v1.10.1
	- Updated: jQuery UI to v1.10.3

Tickets:
	Fixed #640: Bug - AliasSubdomain won't work when Alias is a redirect
	Fixed #767: Update -jQuery 1.10.1 released
	Fixed #769: Review - Language issue in imscp GUI

------------------------------------------------------------------------------------------------------------------------
i-MSCP 1.1.0-rc2.1
------------------------------------------------------------------------------------------------------------------------

2013-06-02: Torsten Widmann
	- RELEASE i-MSCP 1.1.0-rc2.1

CONFIGS:
	- Added: MariaDb support
	- Added: named.conf.local and named.conf.options files
	- Added: Web folder skeletons (Httpd server impls.)
	- Fixed: Useless section must be removed in generated Apache configuration files
	- Fixed: diff package isn't available for Ubuntu > 12.04 (replaced by diffutils)
	- Removed: packages file for Ubuntu Oneiric Ocelot (EOL 20130509)
	- Updated: php.ini files

ENGINE:
	- Added: Hooks for user module
	- Added: Hooks.d directory for storage of engine hook files
	- Added: Support for Apache + PHP FPM
	- Added: option allowing to disable/enable IPv6 support (Bind9)
	- Fixed: Admin must be able to add custom data in named configuration files (Bind9)
	- Fixed: DNS server must answer to queries only for zones for which it's authoritative (excepted for localhost)
	- Fixed: DNS server must be protected against common attacks
	- Fixed: DNS zone files must be checked and cleaned before installation in production directory
	- Fixed: DNS zones must be added in named.conf.local instead of named.conf (Bind9 - Debian/Ubuntu)
	- Fixed: i-MSCP network init script must start/stop MySQL server only if installed
	- Fixed: Domain module shouldn't be responsible to add i-MSCP unix user
	- Fixed: Permissions as set by Debian must be keep (bind9)
	- Fixed: Slave DNS zone files should be put in dedicated directory (Bind9)
	- Fixed: SPF record syntax

GUI:
	- Added: Option allowing to disconnect an user without removing its session
	- Added: Option allowing to protect/unprotect Web folders
	- Fixed: Allow idn for domain part of Ftp account username
	- Fixed: Allow to trigger more than one privilege callback functions for navigation
	- Fixed: External mail server option not implemented in admin/domain_edit.page
	- Fixed: i18n issues in reseller_add.php and reseller_edit.php pages
	- Fixed: Hide menus referring to unplayable features
	- Fixed: Sessions not killed (admin/session_manage.php)
	- Fixed: Unable to display the domain_edit.php/reseller_edit.php pages in some context (SQL queries too big)
	- Removed both order panel and billing interfaces
	- Rewritten: Ftp account add page
	- Updated: admin/settings.php layout
	- Updated iMSCP jQuery tooltip plugin according jQuery library changes

SETUP:
	- Added: Support for external repositories (Debian/Ubuntu)
	- Added: hooks.d directory for storage of installer hook files
	- Fixed: add-apt-repository - unknown -y option (Ubuntu Lucid Lynx)
	- Fixed: APT packages manager must be configured before any package installation
	- Fixed: All MySQL secure installation tasks are now done by the i-MSCP installer
	- Fixed: i-MSCP must allow usage of remote SQL server
	- Fixed: Both imscp-autoinstall and imscp-setup scripts must allow per item reconfiguration
	- Fixed: Duplicate entries in sources.list file (Ubuntu)
	- Fixed: Do not show any dialog when --noprompt option is used
	- Fixed: Make error messages free of any ANSI color and end of line codes in dialog
	- Fixed: Uninstall unneeded packages when switching to another server implementation

VENDOR:
	- Updated: jQuery to v1.9.1
	- Updated: jQuery UI to v1.10.0
	- Updated: Net_DNS to Net_DNS2 (version 1.3.0)
	- Updated: Zend Framework to 1.12.3

Tickets:
	- Fixed #064: Nice to have - PHP FPM
	- Fixed #191: Defect - proftpd slow login
	- Fixed #377: Defect - Some issues with shared mount point
	- Fixed #458: Update - NET_DNS to NET_DNS2
	- Fixed #463: Bug - Fake duplicate sources in sources.list file (ubuntu)
	- Fixed #543: Bug - Dovecot not stopped when switching to courier
	- Fixed #544: Bug - An exception have been thrown - magicfile
	- Fixed #557: Bug - External mail server - Removing last entry (edit mode) doesn't remove DNS MX record
	- Fixed #558: Defect - Unable to edit custom MX DNS records
	- Fixed #564: Security Failure - Passwords can be compromised
	- Fixed #566: Cosmetics - i18n issues
	- Fixed #567: Bug - Shared mount point get deleted even if used by other entity
	- Fixed #568: Bug - Unable to delete domain aliases when using shared mount point and HTTP redirection
	- Fixed #571: Bug - Proftpd - Unable to restart - Directive collision
	- Fixed #572: Defect - Shared mount point - Entity Deletion
	- Fixed #581: Task - Add support for MariaDB
	- Fixed #583: Bug - Disabling PHP will not prevent user to use it
	- Fixed #586: defect - PHP FPM still running when switching to another server
	- Fixed #591: Bug - PHP FPM - SSL connection for the panel is not working
	- Fixed #593: Bug - Setup (update) is not working
	- Fixed #594: Defect - Awstats addon - cron task is not working
	- Fixed #595: Enhancement - Allow per item reconfiguration
	- Fixed #596: Bug - GUI - External mail server feature not implemented
	- Fixed #599: Bug - Ubuntu auto-installer adapter is broken
	- Fixed #600: Defect - Custom DNS CNAME to CNAME - Trailing period
	- Fixed #601: Bug - Apache + php-fpm - Cannot install specific software
	- Fixed #603: Bug - Awstats Addon - cron task is sending messages to stdout
	- Fixed #604: Bug - insserv - Script imscp_network is broken: incomplete LSB comment
	- Fixed #607: Bug - History of customer stats is limited to 3 years
	- Fixed #609: Bug - PHP FPM - Internal Server Error after deleting any domain
	- Fixed #610: Cosmetics - i18n issue - Typo
	- Fixed #618: Defect - IMAP - Subscribed folders are not re-added to the subscription file
	- Fixed #619: Bug - HTTP Redirection - Null field - Update errors
	- Fixed #623: Bug - Error on update - Unable to delete etc/apt/preferences.d/imscp file
	- Fixed #624: Bug - Setup/Update imscp-autoinstall is broken
	- Fixed #625: Defect - Missing file themes/default/images/black/login/stripe.png
	- Fixed #629: Unable to change PHP editor settings when editing reseller
	- Fixed #631: Defect - Proftpd - Heavy 100% load on login / directorychange
	- Fixed #632: Bug - dovecot - Wrong conffile permission after update
	- Fixed #634: Bug - i-MSCP update from git master - Error in bind9 server implementation
	- Fixed #639: Defect - Setup - Package 'debconf-utils' has no installation candidate
	- Fixed #643: Bug - Unable to switch from php-fpm to fastcgi
	- Fixed #644: Task - Show specific dialog message when installer cannot run due to backup process
	- Fixed #646: Defect - Remote SQL server - The host part of SQL users as created by i-MSCP should be settable
	- Fixed #649: Bug - imscp-uninstall syntax error
	- Fixed #650: Bug - Error when assigning an existing SQL User to a new database
	- Fixed #740: Enhancement - Engine Hook for post domain user creation
	- Fixed #742: Bug - Welcome email don't show the correct information
	- Fixed #743: Update - Roundcube update available (version 0.9.0)
	- Fixed #751: Bug - Installer - Ubuntu 13.04 - php5-suhosin is not available
	- Fixed #753: Bug - Backup Restore - Use of uninitialized value $dbname
	- Fixed #754: Bug - errors while rebuilding cusomers files (ssl cert)
	- Fixed #757: Bug - setup - Problem with SSL certificat
	- Fixed #758: Bug - typo in Database.php (line 729)
	- Fixed #759: Bug - new account setup with partly wrong vu**** id
	- Fixed #760: Bug - No logs or not updated logs in user space since may 22 00:00
	- Fixed #763: Bug - Errors in imscp-autoinstall when database is different from 'imscp'

------------------------------------------------------------------------------------------------------------------------
i-MSCP 1.1.0-rc1.4
------------------------------------------------------------------------------------------------------------------------

2013-01-07: Laurent Declercq
	- RELEASE i-MSCP 1.1.0-rc1.4

DISTROS:
	- Added: Package files for Ubuntu Quantal Quetzal and Ubuntu Raring Ringtail

CONFIGS:
	- Updated: Fcgid configuration files for high-load sites

Tickets:
	- Fixed #274: (reopened): Defect - Proftpd limits doesn't work
	- Fixed #548: Bug - Missing comment character in configs/debian/fcgi/parts/php5-fcgid-starter.tpl
	- Fixed #550: Boolean PHP Values should be set with php_flag and not php_value
	- Fixed #551: Bug - Preseed feature is broken
	- Fixed #552: Bug - PHP constants are not recognized outside of PHP (such as in Apache vhost files)
	- Fixed #555: Cosmetics - Missing translation at reseller level
	- Fixed #560: Review - Backup filenames are not windows-friendly
	- Fixed #562: Bug - Error in apache_fcgi installer
	- Fixed #563: Defect - protected_plugins.php file not in gui/cache
	- Fixed #565: Bug - Ftp limits not applied - Proftpd not restarted

------------------------------------------------------------------------------------------------------------------------
i-MSCP 1.1.0-rc1.3
------------------------------------------------------------------------------------------------------------------------

2012-12-27: Laurent Declercq
	- RELEASE i-MSCP 1.1.0-rc1.3

SETUP:
	- Fixed: Any hook function should return 1 on failure
	- Fixed: Do not install suexec module when using ITK
	- Fixed: Make fcgid as default FastCGI module
	- Fixed: Self-signed SSL certificate for i-MSCP must be a wildcard SSL certificate
	- Fixed: Self-signed SSL certificate for i-MSCP must use 2048-bit RSA Keys (Minimum recommended)
	- Fixed: Suppress warning for self-signed certificate generation (still in log file)
	- Fixed: Use of uninitialized value in bitwise or (|) errors

------------------------------------------------------------------------------------------------------------------------
i-MSCP 1.1.0-rc1.2
------------------------------------------------------------------------------------------------------------------------

2012-12-25: Laurent Declercq
	- RELEASE i-MSCP 1.1.0-rc1.2

Tickets:
	- Fixed #546: Bug - SQL error on first install due to empty reseller list

------------------------------------------------------------------------------------------------------------------------
i-MSCP 1.1.0-rc1-1
------------------------------------------------------------------------------------------------------------------------

2012-12-25: Laurent Declercq
	- RELEASE i-MSCP 1.1.0-rc1.1

Tickets:
	- Fixed #540: Bug - C-style symbols intead of graphic lines in the autoinstall console
	- Fixed #542: Bug - Unable to install addon packages - git is missing

------------------------------------------------------------------------------------------------------------------------
i-MSCP 1.1.0-rc1
------------------------------------------------------------------------------------------------------------------------

2012-12-24: Laurent Declercq
	- RELEASE i-MSCP 1.1.0-rc1

SETUP:
	- Added: Backup feature for setup dialog (allow user to step back)
	- Added: Base class for autoinstall adapters
	- Added: 'buildonly' and 'skippackages' command line options for autoinstall script
	- Added: Composer installer for i-MSCP addons
	- Added: 'reconfigure', 'preseed', hook-file and 'debug' command line options for both autoinstall and setup scripts
	- Fixed: Allow IDN for hostname and base server vhost hostname
	- Fixed: Allow to set ip as MySQL server hostname
	- Fixed: Do not remove user defined variables in imscp.conf
	- Fixed: Do not ask for MySQL server port when using 'localhost'
	- Fixed: Do no ask for server to use if only one is available
	- Fixed: iMSCP::Dialog::Dialog - Wrong synstax for the 'timeout' option
	- Fixed: iMSCP::Dialog::Dialog - Allow both single and double quotes in dialog text boxes
	- Fixed: iMSCP::Dialog::Dialog - Allow to set default choice for both radiolist and checklist dialog boxes

ENGINE:
	- Added: i-MSCP own implementation of lsb_release command
	- Added: 'nocreate' and 'readonly' options for the iMSCP::Config package
	- Added: pbzip2 (parallel bzip2 file compressor) for bzip2 compression algorithm
	- Added: progress bar for Debian packages installation
	- Added: engine hooks manager
	- Added: several hooks in both addons and servers packages (still a lot to add...)
	- Fixed: iMSCP::IP - Ips stack not flushed on reset
	- Fixed: iMSCP::Boot - Do not create the imscp.conf file if do not exists, raise error instead

GUI:
	Core:
		- Rewritten external mail interface

	Tools:
		- Moved: Ajaxplorer to packagist.org (composer package)
		- Moved: PhpMyAdmin to packagist.org (composer package)
		- Moved: Roundcube to packagist.org (composer package)

Tickets:
	- Fixed #350: Defect - Setup - cancel doesn't work for some dialogs
	- Fixed #437: Enhancement - Roundcube should use its own database
	- Fixed #438: Enhancement - Add defaults switch to autoinstaller
	- Fixed #482: Defect - Alias edit forward url not possible. Validation incorrect
	- Fixed #499: When deleting a domain alias, the custom DNS records (including those related to external mail server(s)) should be deleted
	- Fixed #500: Mail quota edit link has wrong id for alias, subdomain and aliassubs mails.
	- Fixed #501: Slow query and wrong traffic count in "Edit Domain"
	- Fixed #503: Bug - DNS entries for subdomains are not re-added in db zone file
	- Fixed #504: Roundcube 0.8.2
	- Fixed #507: Cosmetics - External mail servers features status not show
	- Fixed #508: German Umlaut in Custom DNS were shown wrong
	- Fixed #509: Tools: PHPMyAdmin 3.5.3 released
	- Fixed #511: Enhancement - Show disk usage detail (web, mail, sql) on client side
	- Fixed #512: autoresponder: lines in transport file not correct
	- Fixed #514: Email forward from domain A to domain B not working
	- Fixed #518: Bug - Setup broken
	- Fixed #520: Defect - migrateMailboxes: Use of uninitialized value
	- Fixed #522: Bug - Subdomain redirects with "https" or "ftp" don't work
	- Fixed #524: Update - AjaxPlorer 4.2.3 released
	- Fixed #525: Update - phpMyAdmin 3.5.5 released
	- Fixed #527: Update - Roundcube 0.8.4 released
	- Fixed #532: Review - Database update 53 - ftp password
	- Fixed #535: Defect - Roundcube does not work with courier
	- Fixed #539: Enhancement - i-MSCP tools - Composer support
	- Fixed #541: Task - Move PhpMyAdmin to packagist and make it as addon

------------------------------------------------------------------------------------------------------------------------
i-MSCP 1.1.0-beta2
------------------------------------------------------------------------------------------------------------------------

2012-09-14: Torsten Widmann
	- RELEASE i-MSCP 1.1.0-beta2

GUI:
	Vendor:
		- Updated: Zend Framework to 1.11.12

	Tools:
		- Updated: PhpMyAdmin to version 3.5.3
		- Updated: Roundcube to 0.8.2

Tickets:
	- Fixed #433: PHP directive editor: register_globals does not exist in php 5.4.0 and above
	- Fixed #453: Wrong Support Ticket System Mailer template
	- Fixed #475: Some field-lengths are too short for their content
	- Fixed #479: WARNING 00_master_ssl.conf do not exists
	- Fixed #481: Fatal Error in create/edit custom DNS entry
	- Fixed #483: Autoresponder: Problems displaying umlauts
	- Fixed #484: Autoresponder: Table autoreplies_log is not updated after deactivation
	- Fixed #486: Malfunction: ProFTP LIMIT directive problem
	- Fixed #487: External Mailserver add/edit CNAMES
	- Fixed #490: Roundcube missing default folders
	- Fixed #491: Security-Update: Roundcube 0.8.1
	- Fixed #492: Hosting plans in admin level not complete

------------------------------------------------------------------------------------------------------------------------
i-MSCP 1.1.0-beta1
------------------------------------------------------------------------------------------------------------------------

2012-07-01: Torsten Widmann
	- RELEASE i-MSCP 1.1.0-beta1

GUI:
	Tools:
		- Updated: PhpMyAdmin to version 3.5.2
		- Updated: AjaxPlorer to 4.2.2
		- Updated: Roundcube to 0.7.2

Tickets:
	- Fixed #017: Feature - Send mail if quota reached
	- Fixed #157: Enhancement - Relaying Domains
	- Fixed #163: Enhancement - Add Support for Roundcube Mail (or switch from Squirrel)
	- Fixed #213: Enhancement - Bruteforce component - login attemps
	- Fixed #313: Enhancement - Some improvements on postfix's master.cf
	- Fixed #322: Enhancement - Add possibility to delete more then only one eMail Adress
	- Fixed #337: Enhancement - Add possibility to edit per user mail quotas
	- Fixed #368: Enhancement - Add custom TXT DNS resource records
	- Fixed #387: Enhancement - php.ini modifications to allow the usage of roundcube
	- Fixed #402: Task - Ajaxplorer - Not Compatible with php 5.4
	- Fixed #403: Defect - Hosting Plan Secure Code doesn't work
	- Fixed #404: Defect - Missing translations
	- Fixed #405: Bug - Custom message for maintenance mode is always overridden
	- Fixed #408: Defect: warning: master.cf: unused parameter: smtpd_override_options=no_address_mappings
	- Fixed #413: Defect: dovecot quota config inconsistent
	- Fixed #415: Defect - mailbox catchall catching everything.. not what it should..
	- Fixed #421: Defect: Adding email account not IDN compatible
	- Fixed #423: Malfunction: Ticket-Summary at Reseller-Overview
	- Fixed #424: BUG: After deleting alias domain the ftp accounts of this domain still exist
	- Fixed #427: Malfunction: DNS Servernames not IDN compatible stored in database
	- Fixed #429: Enhancement - TXT entries should allow * as a valid character
	- Fixed #432: Awstats static configuration generated when awstats dynamic is enabled
	- Fixed #440: Broken installer after External email servers commit
	- Fixed #445: Disabling domain and panel's backups does not work
	- Fixed #447: External mailserver relay_domains
	- Fixed #452: View Support Ticket
	- Fixed #456: Wrong welcome message usertype when create client
	- Fixed #457: Domain specific apache2 configuration gets deleted in imscp-setup (tx Jadawin)
	- Fixed #467: FTP Account, Datamanager-> no autologin in ajax explorer
	- Fixed #468: SSL for Customers does not Work since upgrade to beta
	- Fixed #470: Default mail_quota is still 10485760 bytes<|MERGE_RESOLUTION|>--- conflicted
+++ resolved
@@ -37,12 +37,9 @@
 	
 Tickets:
 	- Fixed #972: Bug - Adding second External Mailserver gives an error (Edit mode)
-<<<<<<< HEAD
-	- Fixed #976: Bug - Wrong syntax for the mail quota value
-=======
 	- Fixed #974: Bug - Customers assignment doesn't work if the first reseller hasn't any client
 	- Fixed #975: Bug - Customers assignment - disk limitation check doesn't work correctly
->>>>>>> 9e1be06a
+	- Fixed #976: Bug - Wrong syntax for the mail quota value
 
 ------------------------------------------------------------------------------------------------------------------------
 1.1.0-rc4.7
