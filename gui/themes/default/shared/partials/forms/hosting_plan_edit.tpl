--- conflicted
+++ resolved
@@ -1,420 +1,3 @@
-<<<<<<< HEAD
-
-<!-- BDP: php_editor_js -->
-<script type="text/javascript">
-	/*<![CDATA[*/
-	$(document).ready(function () {
-		// PHP Editor settings dialog
-		$('#php_editor_dialog').dialog({
-			hide: 'blind',
-			show: 'slide',
-			focus: false,
-			autoOpen: false,
-			width: 650,
-			modal: true,
-			buttons: { '{TR_CLOSE}': function(){ $(this).dialog('close'); } }
-		});
-
-		$(window).scroll(function() {
-			$("#php_editor_dialog").dialog("option", "position", { my: "center", at: "center", of: window });
-		});
-
-		$('form').submit(function () { $('#php_editor_dialog').parent().appendTo($(this)); });
-
-		if ($('#hp_php_no').is(':checked')) { $('#php_editor_block').hide(); }
-
-		$('#hp_php_yes,#hp_php_no').change(function () { $('#php_editor_block').toggle(); });
-
-		var php_editor_dialog_open = $('#php_editor_dialog_open');
-		php_editor_dialog_open.button({ icons:{ primary:'ui-icon-gear'} }).click(function (e) {
-			$('#php_editor_dialog').dialog('open');
-			return false;
-		});
-
-		if ($('#phpiniSystemNo').is(':checked')) { php_editor_dialog_open.hide(); }
-
-		$('#phpiniSystemYes,#phpiniSystemNo').change(function () { php_editor_dialog_open.fadeToggle(); });
-
-		var phpDirectivesMaxValues = {PHP_DIRECTIVES_MAX_VALUES};
-		var errorMessages = $('.php_editor_error');
-
-		// Function to show a specific message when a PHP Editor setting value is wrong
-		function _updateErrorMesssages(k, t) {
-			if (t != undefined) {
-				if (!$('#err_' + k).length) {
-					$("#msg_default").remove();
-					errorMessages.append('<span style="display:block" id="err_' + k + '">' + t + '</span>').
-						removeClass('success').addClass('error');
-				}
-			} else if ($('#err_' + k).length) {
-				$('#err_' + k).remove();
-			}
-
-			if ($.trim(errorMessages.text()) == '') {
-				errorMessages.empty().append('<span id="msg_default">{TR_FIELDS_OK}</span>').
-					removeClass('error').addClass('success');
-			}
-		}
-
-		$.each(phpDirectivesMaxValues, function (k, v) {
-			$('#' + k).keyup(function () {
-				var r = /^(0|[1-9]\d*)$/; // Regexp to check value syntax
-				var nv = $(this).val(); // Get new value to be checked
-
-				if (!r.test(nv) || parseInt(nv) > parseInt(v)) {
-					$(this).addClass('ui-state-error');
-					_updateErrorMesssages(k, sprintf('{TR_VALUE_ERROR}', k, 0, v));
-				} else {
-					$(this).removeClass('ui-state-error');
-					_updateErrorMesssages(k);
-				}
-			}).trigger('keyup');
-		});
-	});
-	/*]]>*/
-</script>
-<!-- EDP: php_editor_js -->
-
-<form id="hostingPlanEditFrm" name="hostingPlanEditFrm" method="post" action="hosting_plan_edit.php?id={ID}">
-<table class="firstColFixed">
-	<thead>
-	<tr>
-		<th colspan="2">{TR_HOSTING_PLAN}</th>
-	</tr>
-	</thead>
-	<tbody>
-	<tr>
-		<td><label for="hp_name">{TR_NAME}</label></td>
-		<td><input id="hp_name" type="text" name="hp_name" value="{NAME}" class="inputTitle"{READONLY}/></td>
-	</tr>
-	<tr>
-		<td><label for="hp_description">{TR_DESCRIPTON}</label></td>
-		<td><textarea id="hp_description" name="hp_description"{READONLY}>{DESCRIPTION}</textarea></td>
-	</tr>
-	</tbody>
-</table>
-
-<table class="firstColFixed">
-	<thead>
-	<tr>
-		<th colspan="2">{TR_HOSTING_PLAN_LIMITS}</th>
-	</tr>
-	</thead>
-	<tbody>
-	<!-- BDP: nb_subdomains -->
-	<tr>
-		<td><label for="hp_sub">{TR_MAX_SUB}</label></td>
-		<td><input id="hp_sub" type="text" name="hp_sub" value="{MAX_SUB}"{READONLY}/></td>
-	</tr>
-	<!-- EDP: nb_subdomains -->
-	<!-- BDP: nb_domain_aliases -->
-	<tr>
-		<td><label for="hp_als">{TR_MAX_ALS}</label></td>
-		<td><input id="hp_als" type="text" name="hp_als" value="{MAX_ALS}"{READONLY}/></td>
-	</tr>
-	<!-- EDP: nb_domain_aliases -->
-	<!-- BDP: nb_mail -->
-	<tr>
-		<td><label for="hp_mail">{TR_MAX_MAIL}</label></td>
-		<td><input id="hp_mail" type="text" name="hp_mail" value="{MAX_MAIL}"{READONLY}/></td>
-	</tr>
-	<tr>
-		<td><label for="hp_mail_quota">{TR_MAIL_QUOTA}</label></td>
-		<td><input id="hp_mail_quota" type="text" name="hp_mail_quota" value="{MAIL_QUOTA}"/></td>
-	</tr>
-	<!-- EDP: nb_mail -->
-	<!-- BDP: nb_ftp -->
-	<tr>
-		<td><label for="hp_ftp">{TR_MAX_FTP}</label></td>
-		<td><input id="hp_ftp" type="text" name="hp_ftp" value="{MAX_FTP}"{READONLY}/></td>
-	</tr>
-	<!-- EDP: nb_ftp -->
-	<!-- BDP: nb_sqld -->
-	<tr>
-		<td><label for="hp_sql_db">{TR_MAX_SQLD}</label></td>
-		<td><input id="hp_sql_db" type="text" name="hp_sql_db" value="{MAX_SQLD}"{READONLY}/></td>
-	</tr>
-	<!-- EDP: nb_sqld -->
-	<!-- BDP: nb_sqlu -->
-	<tr>
-		<td><label for="hp_sql_user">{TR_MAX_SQLU}</label></td>
-		<td><input id="hp_sql_user" type="text" name="hp_sql_user" value="{MAX_SQLU}"{READONLY}/></td>
-	</tr>
-	<!-- EDP: nb_sqlu -->
-	<tr>
-		<td><label for="hp_traff">{TR_MONTHLY_TRAFFIC}</label></td>
-		<td><input id="hp_traff" type="text" name="hp_traff" value="{MONTHLY_TRAFFIC}"{READONLY}/></td>
-	</tr>
-	<tr>
-		<td><label for="hp_disk">{TR_MAX_DISKSPACE}</label></td>
-		<td><input id="hp_disk" type="text" name="hp_disk" value="{MAX_DISKSPACE}"{READONLY}/></td>
-	</tr>
-	</tbody>
-</table>
-
-<table class="firstColFixed">
-<thead>
-<tr>
-	<th colspan="2">{TR_HOSTING_PLAN_FEATURES}</th>
-</tr>
-</thead>
-<tbody>
-<!-- BDP: php_feature -->
-<tr>
-	<td>{TR_PHP}</td>
-	<td>
-		<div class="radio">
-			<input type="radio" name="hp_php" value="_yes_" id="hp_php_yes"{PHP_YES}{DISABLED} />
-			<label for="hp_php_yes">{TR_YES}</label>
-			<input type="radio" name="hp_php" value="_no_" id="hp_php_no"{PHP_NO}{DISABLED} />
-			<label for="hp_php_no">{TR_NO}</label>
-		</div>
-	</td>
-</tr>
-<!-- EDP: php_feature -->
-<!-- BDP: php_editor_feature -->
-<tr id="php_editor_block">
-	<td><label>{TR_PHP_EDITOR}</label></td>
-	<td>
-		<div class="radio">
-			<input type="radio" name="phpiniSystem" id="phpiniSystemYes" value="yes"{PHP_EDITOR_YES}{DISABLED}/>
-			<label for="phpiniSystemYes">{TR_YES}</label>
-			<input type="radio" name="phpiniSystem" id="phpiniSystemNo" value="no"{PHP_EDITOR_NO}{DISABLED}/>
-			<label for="phpiniSystemNo">{TR_NO}</label>
-			<input type="button" name="php_editor_dialog_open" id="php_editor_dialog_open" value="{TR_SETTINGS}"/>
-		</div>
-		<div style="margin:0" id="php_editor_dialog" title="{TR_PHP_EDITOR_SETTINGS}">
-			<div class="php_editor_error success">
-				<span id="msg_default">{TR_FIELDS_OK}</span>
-			</div>
-			<!-- BDP: php_editor_permissions_block -->
-			<table>
-				<thead>
-				<tr class="description">
-					<th colspan="2">{TR_PERMISSIONS}</th>
-				</tr>
-				</thead>
-				<tbody>
-				<!-- BDP: php_editor_allow_url_fopen_block -->
-				<tr>
-					<td>{TR_CAN_EDIT_ALLOW_URL_FOPEN}</td>
-					<td>
-						<div class="radio">
-							<input type="radio" name="phpini_perm_allow_url_fopen" id="phpiniAllowUrlFopenYes"
-								   value="yes"{ALLOW_URL_FOPEN_YES}{DISABLED}/>
-							<label for="phpiniAllowUrlFopenYes">{TR_YES}</label>
-							<input type="radio" name="phpini_perm_allow_url_fopen" id="phpiniAllowUrlFopenNo"
-								   value="no"{ALLOW_URL_FOPEN_NO}{DISABLED}/>
-							<label for="phpiniAllowUrlFopenNo">{TR_NO}</label>
-						</div>
-					</td>
-				</tr>
-				<!-- EDP: php_editor_allow_url_fopen_block -->
-				<!-- BDP: php_editor_display_errors_block -->
-				<tr>
-					<td>{TR_CAN_EDIT_DISPLAY_ERRORS}</td>
-					<td>
-						<div class="radio">
-							<input type="radio" name="phpini_perm_display_errors" id="phpiniDisplayErrorsYes"
-								   value="yes"{DISPLAY_ERRORS_YES}{DISABLED}/>
-							<label for="phpiniDisplayErrorsYes">{TR_YES}</label>
-							<input type="radio" name="phpini_perm_display_errors" id="phpiniDisplayErrorsNo"
-								   value="no"{DISPLAY_ERRORS_NO}{DISABLED}/>
-							<label for="phpiniDisplayErrorsNo">{TR_NO}</label>
-						</div>
-					</td>
-				</tr>
-				<!-- EDP: php_editor_display_errors_block -->
-				<!-- BDP: php_editor_disable_functions_block -->
-				<tr>
-					<td>{TR_CAN_EDIT_DISABLE_FUNCTIONS}</td>
-					<td>
-						<div class="radio">
-							<input type="radio" name="phpini_perm_disable_functions" id="phpiniDisableFunctionsYes"
-								   value="yes"{DISABLE_FUNCTIONS_YES}{DISABLED}/>
-							<label for="phpiniDisableFunctionsYes">{TR_YES}</label>
-							<input type="radio" name="phpini_perm_disable_functions" id="phpiniDisableFunctionsNo"
-								   value="no"{DISABLE_FUNCTIONS_NO}{DISABLED}/>
-							<label for="phpiniDisableFunctionsNo">{TR_NO}</label>
-							<input type="radio" name="phpini_perm_disable_functions" id="phpiniDisableFunctionsExec"
-								   value="exec"{DISABLE_FUNCTIONS_EXEC}{DISABLED}/>
-							<label for="phpiniDisableFunctionsExec">{TR_ONLY_EXEC}</label>
-						</div>
-					</td>
-				</tr>
-				<!-- EDP: php_editor_disable_functions_block -->
-				</tbody>
-			</table>
-			<!-- EDP: php_editor_permissions_block -->
-			<!-- BDP: php_editor_default_values_block -->
-			<table>
-				<thead>
-				<tr class="description">
-					<th colspan="2">{TR_DIRECTIVES_VALUES}</th>
-				</tr>
-				</thead>
-				<tbody>
-				<tr>
-					<td><label for="post_max_size">{TR_PHP_POST_MAX_SIZE_DIRECTIVE}</label></td>
-					<td>
-						<input name="post_max_size" id="post_max_size" type="text" value="{POST_MAX_SIZE}"{READONLY}/>
-						<span>{TR_MIB}</span>
-					</td>
-				</tr>
-				<tr>
-					<td><label for="upload_max_filesize">{TR_PHP_UPLOAD_MAX_FILEZISE_DIRECTIVE}</label></td>
-					<td>
-						<input name="upload_max_filesize" id="upload_max_filesize" type="text"
-							   value="{UPLOAD_MAX_FILESIZE}"{READONLY}/> <span>{TR_MIB}</span>
-					</td>
-				</tr>
-				<tr>
-					<td><label for="max_execution_time">{TR_PHP_MAX_EXECUTION_TIME_DIRECTIVE}</label></td>
-					<td>
-						<input name="max_execution_time" id="max_execution_time" type="text"
-							   value="{MAX_EXECUTION_TIME}"{READONLY}/> <span>{TR_SEC}</span>
-					</td>
-				</tr>
-				<tr>
-					<td><label for="max_input_time">{TR_PHP_MAX_INPUT_TIME_DIRECTIVE}</label></td>
-					<td>
-						<input name="max_input_time" id="max_input_time" type="text"
-							   value="{MAX_INPUT_TIME}"{READONLY}/> <span>{TR_SEC}</span>
-					</td>
-				</tr>
-				<tr>
-					<td><label for="memory_limit">{TR_PHP_MEMORY_LIMIT_DIRECTIVE}</label></td>
-					<td>
-						<input name="memory_limit" id="memory_limit" type="text" value="{MEMORY_LIMIT}"{READONLY}/>
-						<span>{TR_MIB}</span>
-					</td>
-				</tr>
-				</tbody>
-			</table>
-			<!-- EDP: php_editor_default_values_block -->
-		</div>
-	</td>
-</tr>
-<!-- EDP: php_editor_feature -->
-<!-- BDP: cgi_feature -->
-<tr>
-	<td>{TR_CGI}</td>
-	<td>
-		<div class="radio">
-			<input type="radio" name="hp_cgi" value="_yes_" id="hp_cgi_yes"{CGI_YES}{DISABLED}/>
-			<label for="hp_cgi_yes">{TR_YES}</label>
-			<input type="radio" name="hp_cgi" value="_no_" id="hp_cgi_no"{CGI_NO}{DISABLED}/>
-			<label for="hp_cgi_no">{TR_NO}</label>
-		</div>
-	</td>
-</tr>
-<!-- EDP: cgi_feature -->
-<!-- BDP: custom_dns_records_feature -->
-<tr>
-	<td>{TR_DNS}</td>
-	<td>
-		<div class="radio">
-			<input type="radio" name="hp_dns" value="_yes_" id="hp_dns_yes"{DNS_YES}{DISABLED}/>
-			<label for="hp_dns_yes">{TR_YES}</label>
-			<input type="radio" name="hp_dns" value="_no_" id="hp_dns_no"{DNS_NO}{DISABLED}/>
-			<label for="hp_dns_no">{TR_NO}</label>
-		</div>
-	</td>
-</tr>
-<!-- EDP: custom_dns_records_feature -->
-<!-- BDP: aps_feature -->
-<tr>
-	<td>{TR_SOFTWARE_SUPP}</td>
-	<td>
-		<div class="radio">
-			<input type="radio" name="hp_softwares_installer" value="_yes_"
-				   id="hp_softwares_installer_yes"{SOFTWARE_YES}{DISABLED}/>
-			<label for="hp_softwares_installer_yes">{TR_YES}</label>
-			<input type="radio" name="hp_softwares_installer" value="_no_"
-				   id="hp_softwares_installer_no"{SOFTWARE_NO}{DISABLED}/>
-			<label for="hp_softwares_installer_no">{TR_NO}</label>
-		</div>
-	</td>
-</tr>
-<!-- EDP: aps_feature -->
-<!-- BDP: ext_mail_feature -->
-<tr>
-	<td>{TR_EXTMAIL}</td>
-	<td>
-		<div class="radio">
-			<input type="radio" name="hp_external_mail" value="_yes_" id="hp_extmail_yes"{EXTMAIL_YES}{DISABLED}/>
-			<label for="hp_extmail_yes">{TR_YES}</label>
-			<input type="radio" name="hp_external_mail" value="_no_" id="hp_extmail_no"{EXTMAIL_NO}{DISABLED}/>
-			<label for="hp_extmail_no">{TR_NO}</label>
-		</div>
-	</td>
-</tr>
-<!-- EDP: ext_mail_feature -->
-<!-- BDP: backup_feature -->
-<tr>
-	<td>{TR_BACKUP}</td>
-	<td>
-		<div class="radio">
-			<input type="radio" name="hp_backup" value="_dmn_" id="hp_backup_dmn"{BACKUPD}{DISABLED}/>
-			<label for="hp_backup_dmn">{TR_BACKUP_DOMAIN}</label>
-			<input type="radio" name="hp_backup" value="_sql_" id="hp_backup_sql"{BACKUPS}{DISABLED}/>
-			<label for="hp_backup_sql">{TR_BACKUP_SQL}</label>
-			<input type="radio" name="hp_backup" value="_full_" id="hp_backup_full"{BACKUPF}{DISABLED}/>
-			<label for="hp_backup_full">{TR_BACKUP_FULL}</label>
-			<input type="radio" name="hp_backup" value="_no_" id="hp_backup_none"{BACKUPN}{DISABLED}/>
-			<label for="hp_backup_none">{TR_BACKUP_NO}</label>
-		</div>
-	</td>
-</tr>
-<!-- EDP: backup_feature -->
-<tr>
-	<td>
-		<label>{TR_WEB_FOLDER_PROTECTION}</label>
-		<span style="vertical-align:middle" class="icon i_help" id="web_folder_protection_help"
-			  title="{TR_WEB_FOLDER_PROTECTION_HELP}"></span>
-	</td>
-	<td>
-		<div class="radio">
-			<input type="radio" name="hp_protected_webfolders" value="_yes_"
-				   id="hp_protected_webfolders_yes"{PROTECT_WEB_FOLDERS_YES}{DISABLED}/>
-			<label for="hp_protected_webfolders_yes">{TR_YES}</label>
-			<input type="radio" name="hp_protected_webfolders" value="_no_"
-				   id="hp_protected_webfolders_no"{PROTECT_WEB_FOLDERS_NO}{DISABLED}/>
-			<label for="hp_protected_webfolders_no">{TR_NO}</label>
-		</div>
-	</td>
-</tr>
-</tbody>
-</table>
-
-<table class="firstColFixed">
-	<thead>
-	<tr>
-		<th colspan="2">{TR_AVAILABILITY}</th>
-	</tr>
-	</thead>
-	<tbody>
-	<tr>
-		<td>{TR_STATUS}</td>
-		<td>
-			<div class="radio">
-				<input type="radio" name="hp_status" value="1" id="hp_status_yes"{STATUS_YES}{DISABLED}/>
-				<label for="hp_status_yes">{TR_YES}</label>
-				<input type="radio" name="hp_status" value="0" id="hp_status_no"{STATUS_NO}{DISABLED}/>
-				<label for="hp_status_no">{TR_NO}</label>
-			</div>
-		</td>
-	</tr>
-	</tbody>
-</table>
-
-<!-- BDP: submit_button -->
-<div class="buttons">
-	<input name="Submit" type="submit" value="{TR_UPDATE}"/>
-</div>
-<!-- EDP: submit_button -->
-</form>
-=======
 
 <!-- BDP: php_editor_js -->
 <script>
@@ -828,5 +411,4 @@
 	<input name="Submit" type="submit" value="{TR_UPDATE}"/>
 </div>
 <!-- EDP: submit_button -->
-</form>
->>>>>>> 5421ec6f
+</form>