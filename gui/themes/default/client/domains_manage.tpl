<?xml version="1.0" encoding="{THEME_CHARSET}" ?>
<!DOCTYPE html PUBLIC "-//W3C//DTD XHTML 1.0 Transitional//EN"
"http://www.w3.org/TR/xhtml1/DTD/xhtml1-transitional.dtd">
<html xmlns="http://www.w3.org/1999/xhtml" dir="ltr" lang="en">
	<head>
		<meta http-equiv="Content-Type" content="text/html; charset={THEME_CHARSET}" />
		<meta http-equiv="X-UA-Compatible" content="IE=8" />
		<title>{TR_CLIENT_MANAGE_DOMAINS_PAGE_TITLE}</title>
		<meta name="robots" content="nofollow, noindex" />
		<link href="{THEME_COLOR_PATH}/css/imscp.css" rel="stylesheet" type="text/css" />
		<script type="text/javascript" src="{THEME_COLOR_PATH}/js/imscp.js"></script>
		<!--[if IE 6]>
		<script type="text/javascript" src="{THEME_COLOR_PATH}/js/DD_belatedPNG_0.0.8a-min.js"></script>
		<script type="text/javascript">
			DD_belatedPNG.fix('*');
		</script>
		<![endif]-->
		<script type="text/javascript">
		/* <![CDATA[ */
		function action_delete(url, subject) {
			if (!confirm(sprintf("{TR_MESSAGE_DELETE}", subject)))
				return false;
			location = url;
		}
		/* ]]> */
		</script>
	</head>
	<body>
		<div class="header">
			{MAIN_MENU}

			<div class="logo">
				<img src="{ISP_LOGO}" alt="i-MSCP logo" />
			</div>
		</div>

		<div class="location">
			<div class="location-area icons-left">
				<h1 class="domains">{TR_MENU_MANAGE_DOMAINS}</h1>
			</div>
			<ul class="location-menu">
				<!-- <li><a class="help" href="#">Help</a></li> -->
				<!-- BDP: logged_from -->
				<li><a class="backadmin" href="change_user_interface.php?action=go_back">{YOU_ARE_LOGGED_AS}</a></li>
				<!-- EDP: logged_from -->
				<li><a class="logout" href="../index.php?logout">{TR_MENU_LOGOUT}</a></li>
			</ul>
			<ul class="path">
				<li><a href="domains_manage.php">{TR_MENU_MANAGE_DOMAINS}</a></li>
				<li><a href="domains_manage.php">{TR_MENU_OVERVIEW}</a></li>
			</ul>
		</div>

		<div class="left_menu">
			{MENU}
		</div>

		<div class="body">
<<<<<<< HEAD
                        <!-- BDP: page_message -->
                                <div class="{MESSAGE_CLS}">{MESSAGE}</div>
                        <!-- EDP: page_message -->
            			<h2 class="domains"><span>{TR_DOMAIN_ALIASES}</span></h2>
=======
						<h2 class="domains"><span>{TR_DOMAIN_ALIASES}</span></h2>
			<!-- BDP: page_message -->
				<div class="{MESSAGE_CLS}">{MESSAGE}</div>
			<!-- EDP: page_message -->
>>>>>>> 638ed931


			<!-- BDP: als_message -->
				<div class="info">{ALS_MSG}</div>
			<!-- EDP: als_message -->
			<!-- BDP: als_list -->
				<table>
					<thead>
						<tr>
							<th>{TR_ALS_NAME}</th>
							<th>{TR_ALS_MOUNT}</th>
							<th>{TR_ALS_FORWARD}</th>
							<th>{TR_ALS_STATUS}</th>
							<th>{TR_ALS_ACTION}</th>
						</tr>
					</thead>
					<tbody>
						<!-- BDP: als_item -->
							<tr>
								<!-- BDP: als_status_reload_true -->
								<td><a href="http://{ALS_NAME}/" class="icon i_domain_icon" title="{ALS_NAME}">{ALS_NAME}</a></td>
								<!-- EDP: als_status_reload_true -->
								<!-- BDP: als_status_reload_false -->
								<td><span class="icon i_domain_icon" title="{ALS_NAME}">{ALS_NAME}</span></td>
								<!-- EDP: als_status_reload_false -->
								<td>{ALS_MOUNT}</td>
								<td>{ALS_FORWARD}</td>
								<td>{ALS_STATUS}</td>
								<td>
									<a href="{ALS_EDIT_LINK}" class="icon i_edit" title="{ALS_EDIT}">{ALS_EDIT}</a>
									<a href="#" class="icon i_delete" onclick="action_delete('{ALS_ACTION_SCRIPT}', '{ALS_NAME}')" title="{ALS_ACTION}">{ALS_ACTION}</a>
								</td>
							</tr>
						<!-- EDP: als_item -->
					</tbody>
				</table>
			<!-- EDP: als_list -->

			<h2 class="doc"><span>{TR_SUBDOMAINS}</span></h2>
			<!-- BDP: sub_message -->
				<div class="info">{SUB_MSG}</div>
			<!-- EDP: sub_message -->

			<!-- BDP: sub_list -->
				<table>
					<thead>
						<tr>
							<th>{TR_SUB_NAME}</th>
							<th>{TR_SUB_MOUNT}</th>
							<th>{TR_SUB_STATUS}</th>
							<th>{TR_SUB_ACTION}</th>
						</tr>
					</thead>
					<tbody>
						<!-- BDP: sub_item -->
							<tr>
								<!-- BDP: status_reload_true -->
								<td><a href="http://{SUB_NAME}.{SUB_ALIAS_NAME}/" class="icon i_domain_icon" title="{SUB_NAME}.{SUB_ALIAS_NAME}">{SUB_NAME}.{SUB_ALIAS_NAME}</a></td>
								<!-- EDP: status_reload_true -->
								<!-- BDP: status_reload_false -->
								<td><span class="icon i_domain_icon" title="{SUB_NAME}.{SUB_ALIAS_NAME}">{SUB_NAME}.{SUB_ALIAS_NAME}</span></td>
								<!-- EDP: status_reload_false -->
								<td>{SUB_MOUNT}</td>
								<td>{SUB_STATUS}</td>
								<td>
									<a href="{SUB_EDIT_LINK}" class="icon i_edit" title="{SUB_EDIT}">{SUB_EDIT}</a>
									<a href="#" class="icon i_delete" onclick="action_delete('{SUB_ACTION_SCRIPT}', '{SUB_NAME}')">{SUB_ACTION}</a>
								</td>
							</tr>
						<!-- EDP: sub_item -->
					</tbody>
				</table>
			<!-- EDP: sub_list -->

			<!-- BDP: isactive_dns -->
				<h2 class="domains"><span>{TR_DNS}</span></h2>
				<!-- BDP: dns_message -->
					<div class="info">{DNS_MSG}</div>
				<!-- EDP: dns_message -->

				<!-- BDP: dns_list -->
					<table>
						<thead>
							<tr>
								<th>{TR_DOMAIN_NAME}</th>
								<th>{TR_DNS_NAME}</th>
								<th>{TR_DNS_CLASS}</th>
								<th>{TR_DNS_TYPE}</th>
								<th>{TR_DNS_DATA}</th>
								<th>{TR_DNS_ACTION}</th>
							</tr>
						</thead>
						<tbody>
							<!-- BDP: dns_item -->
								<tr>
									<td><span class="icon i_domain_icon">{DNS_DOMAIN}</span></td>
									<td>{DNS_NAME}</td>
									<td>{DNS_CLASS}</td>
									<td>{DNS_TYPE}</td>
									<td>{DNS_DATA}</td>
									<td>
										<a class="icon i_edit" href="{DNS_ACTION_SCRIPT_EDIT}" title="{DNS_ACTION_EDIT}">{DNS_ACTION_EDIT}</a>
										<a href="#" class="icon i_delete" onclick="action_delete('{DNS_ACTION_SCRIPT_DELETE}', '{DNS_TYPE_RECORD}')" title="{DNS_ACTION_DELETE}">{DNS_ACTION_DELETE}</a>
									</td>
								</tr>
							<!-- EDP: dns_item -->
						</tbody>
					</table>
				<!-- EDP: dns_list -->
			<!-- EDP: isactive_dns -->
		</div>

		<div class="footer">
			i-MSCP {VERSION}<br />build: {BUILDDATE}<br />Codename: {CODENAME}
		</div>

	</body>
</html><|MERGE_RESOLUTION|>--- conflicted
+++ resolved
@@ -56,17 +56,10 @@
 		</div>
 
 		<div class="body">
-<<<<<<< HEAD
-                        <!-- BDP: page_message -->
-                                <div class="{MESSAGE_CLS}">{MESSAGE}</div>
-                        <!-- EDP: page_message -->
-            			<h2 class="domains"><span>{TR_DOMAIN_ALIASES}</span></h2>
-=======
 						<h2 class="domains"><span>{TR_DOMAIN_ALIASES}</span></h2>
 			<!-- BDP: page_message -->
 				<div class="{MESSAGE_CLS}">{MESSAGE}</div>
 			<!-- EDP: page_message -->
->>>>>>> 638ed931
 
 
 			<!-- BDP: als_message -->
@@ -89,6 +82,7 @@
 								<!-- BDP: als_status_reload_true -->
 								<td><a href="http://{ALS_NAME}/" class="icon i_domain_icon" title="{ALS_NAME}">{ALS_NAME}</a></td>
 								<!-- EDP: als_status_reload_true -->
+						
 								<!-- BDP: als_status_reload_false -->
 								<td><span class="icon i_domain_icon" title="{ALS_NAME}">{ALS_NAME}</span></td>
 								<!-- EDP: als_status_reload_false -->
