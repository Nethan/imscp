<?php
/**
 * i-MSCP - internet Multi Server Control Panel
 *
 * The contents of this file are subject to the Mozilla Public License
 * Version 1.1 (the "License"); you may not use this file except in
 * compliance with the License. You may obtain a copy of the License at
 * http://www.mozilla.org/MPL/
 *
 * Software distributed under the License is distributed on an "AS IS"
 * basis, WITHOUT WARRANTY OF ANY KIND, either express or implied. See the
 * License for the specific language governing rights and limitations
 * under the License.
 *
 * The Original Code is "VHCS - Virtual Hosting Control System".
 *
 * The Initial Developer of the Original Code is moleSoftware GmbH.
 * Portions created by Initial Developer are Copyright (C) 2001-2006
 * by moleSoftware GmbH. All Rights Reserved.
 *
 * Portions created by the ispCP Team are Copyright (C) 2006-2010 by
 * isp Control Panel. All Rights Reserved.
 *
 * Portions created by the i-MSCP Team are Copyright (C) 2010-2013 by
 * i-MSCP - internet Multi Server Control Panel. All Rights Reserved.
 *
 * @category	i-MSCP
 * @package		iMSCP_Core
 * @subpackage	Client
 * @copyright   2001-2006 by moleSoftware GmbH
 * @copyright   2006-2010 by ispCP | http://isp-control.net
 * @copyright   2010-2013 by i-MSCP | http://i-mscp.net
 * @author      ispCP Team
 * @author      i-MSCP Team
 * @link        http://i-mscp.net
 */

// Include core library
require 'imscp-lib.php';

iMSCP_Events_Manager::getInstance()->dispatch(iMSCP_Events::onClientScriptStart);

check_login('user');

customerHasFeature('mail') or showBadRequestErrorPage();

/** @var $cfg iMSCP_Config_Handler_File */
$cfg = iMSCP_Registry::get('config');

$tpl = new iMSCP_pTemplate();
$tpl->define_dynamic(
	array(
		'layout' => 'shared/layouts/ui.tpl',
		'page' => 'client/mail_add.tpl',
		'page_message' => 'layout',
		'als_list' => 'page',
		'sub_list' => 'page',
		'als_sub_list' => 'page',
		'to_alias_domain' => 'page',
		'to_subdomain' => 'page',
		'to_alias_subdomain' => 'page'
	)
);

/**
 * @param iMSCP_pTemplate $tpl
 * @param string $dmn_name
 * @param string $post_check
 * @return void
 */
function gen_page_form_data($tpl, $dmn_name, $post_check) {

	/** @var $cfg iMSCP_Config_Handler_File */
	$cfg = iMSCP_Registry::get('config');

	$dmn_name = decode_idna($dmn_name);

	if ($post_check === 'no') {

		$tpl->assign(
			array(
				'USERNAME' => '',
				'DOMAIN_NAME' => tohtml($dmn_name),
				'MAIL_DMN_CHECKED' => $cfg->HTML_CHECKED,
				'MAIL_ALS_CHECKED' => '',
				'MAIL_SUB_CHECKED' => '',
				'MAIL_ALS_SUB_CHECKED' => '',
				'NORMAL_MAIL_CHECKED' => $cfg->HTML_CHECKED,
				'FORWARD_MAIL_CHECKED' => '',
				'FORWARD_LIST' => ''));

	} else {
		if (!isset($_POST['forward_list'])) {
			$f_list = '';
		} else {
			$f_list = $_POST['forward_list'];
		}

		$tpl->assign(
			array(
				'USERNAME' => clean_input($_POST['username'], true),
				'DOMAIN_NAME' => tohtml($dmn_name),
				'MAIL_DMN_CHECKED' => ($_POST['dmn_type'] === 'dmn') ? $cfg->HTML_CHECKED : '',
				'MAIL_ALS_CHECKED' => ($_POST['dmn_type'] === 'als') ? $cfg->HTML_CHECKED : '',
				'MAIL_SUB_CHECKED' => ($_POST['dmn_type'] === 'sub') ? $cfg->HTML_CHECKED : '',
				'MAIL_ALS_SUB_CHECKED' => ($_POST['dmn_type'] === 'als_sub') ? $cfg->HTML_CHECKED : '',
				'NORMAL_MAIL_CHECKED' => (isset($_POST['mail_type_normal'])) ? $cfg->HTML_CHECKED : '',
				'FORWARD_MAIL_CHECKED' => (isset($_POST['mail_type_forward'])) ? $cfg->HTML_CHECKED : '',
				'FORWARD_LIST' => $f_list));
	}
}

/**
 * @param iMSCP_pTemplate $tpl
 * @param int $dmn_id
 * @param string $post_check
 * @return void
 */
function gen_dmn_als_list($tpl, $dmn_id, $post_check) {

	/** @var $cfg iMSCP_Config_Handler_File */
	$cfg = iMSCP_Registry::get('config');

	$ok_status = $cfg->ITEM_OK_STATUS;

	$query = '
		SELECT
			`alias_id`, `alias_name`
		FROM
			`domain_aliasses`
		WHERE
			`domain_id` = ?
		AND
			`alias_status` = ?
		ORDER BY
			`alias_name`
	';

	$rs = exec_query($query, array($dmn_id, $ok_status));
	if ($rs->recordCount() == 0) {
		$tpl->assign(
			array(
				'ALS_ID' => '0',
				'ALS_SELECTED' => $cfg->HTML_SELECTED,
				'ALS_NAME' => tr('Empty list')));

		$tpl->parse('ALS_LIST', 'als_list');
		$tpl->assign('TO_ALIAS_DOMAIN', '');
	} else {
		$first_passed = false;
		while (!$rs->EOF) {
			if ($post_check === 'yes') {
				if (!isset($_POST['als_id'])) {
					$als_id = '';
				} else {
					$als_id = $_POST['als_id'];
				}

				if ($als_id == $rs->fields['alias_id']) {
					$als_selected = $cfg->HTML_SELECTED;
				} else {
					$als_selected = '';
				}
			} else {
				if (!$first_passed) {
					$als_selected = $cfg->HTML_SELECTED;
				} else {
					$als_selected = '';
				}
			}

			$alias_name = decode_idna($rs->fields['alias_name']);
			$tpl->assign(
				array(
					'ALS_ID' => $rs->fields['alias_id'],
					'ALS_SELECTED' => $als_selected,
					'ALS_NAME' => tohtml($alias_name)));

			$tpl->parse('ALS_LIST', '.als_list');
			$rs->moveNext();

			if (!$first_passed)
				$first_passed = true;
		}
	}
}

/**
 * @param iMSCP_pTemplate $tpl
 * @param int $dmn_id
 * @param string $dmn_name
 * @param string $post_check
 * @return void
 */
function gen_dmn_sub_list($tpl, $dmn_id, $dmn_name, $post_check) {

	/** @var $cfg iMSCP_Config_Handler_File */
	$cfg = iMSCP_Registry::get('config');

	$ok_status = $cfg->ITEM_OK_STATUS;

	$query = '
		SELECT
			`subdomain_id` AS sub_id, `subdomain_name` AS sub_name
		FROM
			`subdomain`
		WHERE
			`domain_id` = ?
		AND
			`subdomain_status` = ?
		ORDER BY
			`subdomain_name`
    ';

	$rs = exec_query($query, array($dmn_id, $ok_status));

	if ($rs->recordCount() == 0) {
		$tpl->assign(
			array(
				'SUB_ID' => '0',
				'SUB_SELECTED' => $cfg->HTML_SELECTED,
				'SUB_NAME' => tr('Empty list')));

		$tpl->parse('SUB_LIST', 'sub_list');
		$tpl->assign('TO_SUBDOMAIN', '');
	} else {
		$first_passed = false;

		while (!$rs->EOF) {
			if ($post_check === 'yes') {
				if (!isset($_POST['sub_id'])) {
					$sub_id = '';
				} else {
					$sub_id = $_POST['sub_id'];
				}

				if ($sub_id == $rs->fields['sub_id']) {
					$sub_selected = $cfg->HTML_SELECTED;
				} else {
					$sub_selected = '';
				}
			} else {
				if (!$first_passed) {
					$sub_selected = $cfg->HTML_SELECTED;
				} else {
					$sub_selected = '';
				}
			}

			$sub_name = decode_idna($rs->fields['sub_name']);
			$dmn_name = decode_idna($dmn_name);
			$tpl->assign(
				array(
					'SUB_ID' => $rs->fields['sub_id'],
					'SUB_SELECTED' => $sub_selected,
					'SUB_NAME' => tohtml($sub_name . '.' . $dmn_name)));

			$tpl->parse('SUB_LIST', '.sub_list');
			$rs->moveNext();

			if (!$first_passed) {
				$first_passed = true;
			}
		}
	}
}

/**
 * @param iMSCP_pTemplate $tpl
 * @param int $dmn_id
 * @param string $post_check
 * @return void
 */
function gen_dmn_als_sub_list($tpl, $dmn_id, $post_check) {

	/** @var $cfg iMSCP_Config_Handler_File */
	$cfg = iMSCP_Registry::get('config');

	$ok_status = $cfg->ITEM_OK_STATUS;

	$query = '
		SELECT
			t1.`subdomain_alias_id` AS als_sub_id,
			t1.`subdomain_alias_name` AS als_sub_name, t2.`alias_name` AS als_name
		FROM
			`subdomain_alias` AS t1
		LEFT JOIN (`domain_aliasses` AS t2) ON (t1.`alias_id` = t2.`alias_id`)
		WHERE
			t1.`alias_id` IN (SELECT `alias_id` FROM `domain_aliasses` WHERE `domain_id` = ?)
		AND
			t1.`subdomain_alias_status` = ?
		ORDER BY
			t1.`subdomain_alias_name`
	';

	$rs = exec_query($query, array($dmn_id, $ok_status));

	if ($rs->recordCount() == 0) {
		$tpl->assign(
			array(
				'ALS_SUB_ID' => '0',
				'ALS_SUB_SELECTED' => $cfg->HTML_SELECTED,
				'ALS_SUB_NAME' => tr('Empty list')));

		$tpl->parse('ALS_SUB_LIST', 'sub_list');
		$tpl->assign('TO_ALIAS_SUBDOMAIN', '');
	} else {
		$first_passed = false;

		while (!$rs->EOF) {
			if ($post_check === 'yes') {
				if (!isset($_POST['als_sub_id'])) {
					$als_sub_id = '';
				} else {
					$als_sub_id = $_POST['als_sub_id'];
				}

				if ($als_sub_id == $rs->fields['als_sub_id']) {
					$als_sub_selected = $cfg->HTML_SELECTED;
				} else {
					$als_sub_selected = '';
				}
			} else {
				if (!$first_passed) {
					$als_sub_selected = $cfg->HTML_SELECTED;
				} else {
					$als_sub_selected = '';
				}
			}

			$als_sub_name = decode_idna($rs->fields['als_sub_name']);
			$als_name = decode_idna($rs->fields['als_name']);
			$tpl->assign(
				array(
					'ALS_SUB_ID' => $rs->fields['als_sub_id'],
					'ALS_SUB_SELECTED' => $als_sub_selected,
					'ALS_SUB_NAME' => tohtml($als_sub_name . '.' . $als_name)));

			$tpl->parse('ALS_SUB_LIST', '.als_sub_list');
			$rs->moveNext();

			if (!$first_passed)
				$first_passed = true;
		}
	}
}

/**
 * @param int $domain_id
 * @param string $dmn_name
 * @param string $mail_acc
 * @return bool
 */
function schedule_mail_account($domain_id, $dmn_name, $mail_acc) {

	/** @var $cfg iMSCP_Config_Handler_File */
	$cfg = iMSCP_Registry::get('config');

	/** @var $db iMSCP_Database */
	$db = iMSCP_Registry::get('db');

	$mail_auto_respond = false;
	$mail_auto_respond_text = '';
	$mail_addr = $mail_acc.'@'.decode_idna($dmn_name);

	if (array_key_exists('mail_type_normal',$_POST)) {
		$mail_pass = $_POST['pass'];
		$mail_forward = '_no_';
		if ($_POST['dmn_type'] === 'dmn') {
			$mail_type[] = MT_NORMAL_MAIL;
			$sub_id = '0';
		} else if ($_POST['dmn_type'] === 'sub') {
			$mail_type[] = MT_SUBDOM_MAIL;
			$sub_id = $_POST['sub_id'];
		} else if ($_POST['dmn_type'] === 'als_sub') {
			$mail_type[] = MT_ALSSUB_MAIL;
			$sub_id = $_POST['als_sub_id'];
		} else if ($_POST['dmn_type'] === 'als') {
			$mail_type[] = MT_ALIAS_MAIL;
			$sub_id = $_POST['als_id'];
		} else {
			set_page_message(tr('Unknown domain type.'), 'error');
			return false;
		}
	}

	if (array_key_exists('mail_type_forward',$_POST)) {
		if ($_POST['dmn_type'] === 'dmn') {
			$mail_type[] = MT_NORMAL_FORWARD;
			$sub_id = '0';
		} else if ($_POST['dmn_type'] === 'sub') {
			$mail_type[] = MT_SUBDOM_FORWARD;
			$sub_id = $_POST['sub_id'];
		} else if ($_POST['dmn_type'] === 'als_sub') {
			$mail_type[] = MT_ALSSUB_FORWARD;
			$sub_id = $_POST['als_sub_id'];
		} else if ($_POST['dmn_type'] === 'als') {
			$mail_type[] = MT_ALIAS_FORWARD;
			$sub_id = $_POST['als_id'];
		} else {
			set_page_message(tr('Unknown domain type.'), 'error');
			return false;
		}

		if (!isset($_POST['mail_type_normal'])) {
			$mail_pass = '_no_';
		}

		$mail_forward = $_POST['forward_list'];
		$farray = preg_split("/[\n,]+/", $mail_forward);
		$mail_accs = array();

		foreach ($farray as $value) {
			$value = trim($value);
			if (!chk_email($value) && $value !== '') {
				// @todo ERROR .. strange :) not email in this line - warning
				set_page_message(tr('Mailformat of an address in your forward list is incorrect.'), 'error');
				return false;
			} else if ($value === '') {
				set_page_message(tr('Mail forward list empty.'), 'info');
				return false;
			} else if ($mail_acc.'@'.decode_idna($dmn_name) == $value){
				set_page_message(tr('Forward to same address is not allowed.'), 'error');
				return false;
			}
			$mail_accs[] = $value;
		}
		$mail_forward = implode(',', $mail_accs);
	}

	$mail_type = implode(',', $mail_type);
	list($dmn_type, $type) = explode('_', $mail_type, 2);

	$check_acc_query = "
		SELECT
			COUNT(`mail_id`) AS cnt
		FROM
			`mail_users`
		WHERE
			`mail_acc` = ?
		AND
			`domain_id` = ?
		AND
			`sub_id` = ?
		AND
			LEFT (`mail_type`, LOCATE('_', `mail_type`)-1) = ?
	";

	$rs = exec_query($check_acc_query, array($mail_acc, $domain_id, $sub_id, $dmn_type));

	if ($rs->fields['cnt'] > 0) {
		set_page_message(tr('Email account already exists.'), 'error');
		return false;
	}

	iMSCP_Events_Manager::getInstance()->dispatch(
		iMSCP_Events::onBeforeAddMail, array('mailUsername' => $mail_acc, 'MailAddress' => $mail_addr)
	);

	$query = '
		INSERT INTO `mail_users` (
			`mail_acc`, `mail_pass`, `mail_forward`, `domain_id`, `mail_type`,
			`sub_id`, `status`, `mail_auto_respond`, `mail_auto_respond_text`,
			`mail_addr`
		) VALUES
			(?, ?, ?, ?, ?, ?, ?, ?, ?, ?)
	';

	exec_query($query, array($mail_acc,
			$mail_pass,
			$mail_forward,
			$domain_id,
			$mail_type,
			$sub_id,
			$cfg->ITEM_TOADD_STATUS,
			$mail_auto_respond,
			$mail_auto_respond_text,
			$mail_acc.'@'.$dmn_name));

	$mail_id = $db->insertId();

	iMSCP_Events_Manager::getInstance()->dispatch(
		iMSCP_Events::onAfterAddMail,
		array('mailUsername' => $mail_acc, 'mailAddress' => $mail_addr, 'mailId' => $mail_id
		)
	);

	write_log($_SESSION['user_logged'] . ': adds new email account: ' . (!empty($mail_addr) ? $mail_addr : $mail_acc), E_USER_NOTICE);
	set_page_message(tr('Email account scheduled for addition.'), 'success');
	send_request();
	redirectTo('mail_accounts.php');
}

/**
 * @param $dmn_id
 * @param $dmn_name
 * @return bool
 */
function check_mail_acc_data($dmn_id, $dmn_name) {

	/** @var $cfg iMSCP_Config_Handler_File */
	$cfg = iMSCP_Registry::get('config');

	$mail_type_normal = isset($_POST['mail_type_normal']) ? $_POST['mail_type_normal'] : false;
	$mail_type_forward = isset($_POST['mail_type_forward']) ? $_POST['mail_type_forward'] : false;

	if (($mail_type_normal == false) && ($mail_type_forward == false)) {
		set_page_message(tr('Please select at least one mail type.'), 'error');
		return false;
	}

	if ($mail_type_normal) {
		$pass = clean_input($_POST['pass']);
		$pass_rep = clean_input($_POST['pass_rep']);
	}

	if (!isset($_POST['username']) || $_POST['username'] == '') {
		set_page_message(tr('Please enter email account username.'), 'error');
		return false;
	}

	$mail_acc = strtolower(clean_input($_POST['username']));
	if (imscp_check_local_part($mail_acc) == '0') {
		set_page_message(tr('Invalid email local part.'), 'error');
		return false;
	}

	if ($mail_type_normal) {
		if (trim($pass) === '' || trim($pass_rep) === '') {
			set_page_message(tr('Password data is missing.'), 'error');
			return false;
		} else if ($pass !== $pass_rep) {
			set_page_message(tr("Passwords do not match."), 'error');
			return false;
		} else if (!checkPasswordSyntax($pass, "/[`\xb4'\"\\\\\x01-\x1f\015\012|<>^$]/i")) {
			return false;
		}
	}

	if ($_POST['dmn_type'] === 'sub') {
		$id = 'sub_id';
		$query = '
			SELECT
				CONCAT(t1.`subdomain_name`,\'.\',t2.`domain_name`) AS name
			FROM
				`subdomain` AS t1,`domain` AS t2
			WHERE
				t1.`domain_id` = t2.`domain_id`
			AND
				t1.`subdomain_id` = ?
			AND
				t1.`domain_id` = ?
		';
		$type = tr('Subdomain');
	}

	if ($_POST['dmn_type'] === 'als_sub') {
		$id = 'als_sub_id';
		$query = '
			SELECT
				CONCAT(t1.`subdomain_alias_name`,\'.\',t2.`alias_name`) AS name
			FROM
				`subdomain_alias` AS t1
			LEFT JOIN (`domain_aliasses` AS t2) ON (t1.`alias_id` = t2.`alias_id`)
			LEFT JOIN (`domain` AS t3) ON (t2.`domain_id` = t3.`domain_id`)
			WHERE
				t1.`subdomain_alias_id` = ?
			AND
				t3.`domain_id` = ?
		';
		$type = tr('Subdomain alias');
	}

	if ($_POST['dmn_type'] === 'als') {
		$id = 'als_id';
		$query = 'SELECT `alias_name` AS name FROM `domain_aliasses` WHERE `alias_id` = ? AND `domain_id` = ?';
		$type = tr('Alias');
	}

	if (in_array($_POST['dmn_type'], array('sub', 'als_sub', 'als'))) {
		if (!isset($_POST[$id])) {
			set_page_message(sprintf(tr('%s list is empty! You cannot add email accounts.'), $type), 'error');
			return false;
		}
		if (!is_numeric($_POST[$id])) {
			set_page_message(sprintf(tr('%s id is invalid! You cannot add email accounts.'), $type), 'error');
			return false;
		}
		$rs = exec_query($query, array($_POST[$id], $dmn_id));
		if ($rs->fields['name'] == '') {
			set_page_message(sprintf(tr('%s id is invalid! You cannot add email accounts.'), $type), 'error');
			return false;
		}
		$dmn_name=$rs->fields['name'];
	}

	if ($mail_type_forward && empty($_POST['forward_list'])) {
		set_page_message(tr('Forward list is empty.'), 'info');
		return false;
	}

	schedule_mail_account($dmn_id, $dmn_name, $mail_acc);
}

/**
 * @param $tpl
 * @param $user_id
 * @return void
 */
function gen_page_mail_acc_props($tpl, $user_id) {

    $domainProps = get_domain_default_props($user_id);
    $dmn_id = $domainProps['domain_id'];
    $dmn_name = $domainProps['domain_name'];
    $dmn_mailacc_limit = $domainProps['domain_mailacc_limit'];

	list($mail_acc_cnt,
		$dmn_mail_acc_cnt,
		$sub_mail_acc_cnt,
		$als_mail_acc_cnt,
		$alssub_mail_acc_cnt) = get_domain_running_mail_acc_cnt($dmn_id);

	if ($dmn_mailacc_limit != 0 && $mail_acc_cnt >= $dmn_mailacc_limit) {
		set_page_message(tr('Email account limit reached.'), 'error');
		redirectTo('mail_accounts.php');
	} else {
		$post_check = isset($_POST['uaction']) ? 'yes' : 'no';
		gen_page_form_data($tpl, $dmn_name, $post_check);
		gen_dmn_als_list($tpl, $dmn_id, $post_check);
		gen_dmn_sub_list($tpl, $dmn_id, $dmn_name, $post_check);
		gen_dmn_als_sub_list($tpl, $dmn_id, $post_check);

		if (isset($_POST['uaction']) && $_POST['uaction'] === 'add_user') {
			check_mail_acc_data($dmn_id, $dmn_name);
		}
	}
}

if (isset($_SESSION['email_support']) && $_SESSION['email_support'] == "no") {
	redirectTo('index.php');
}

$tpl->assign(
	array(
<<<<<<< HEAD
		'TR_PAGE_TITLE' => tr('Client / Email / Add Email Account'),
		'THEME_CHARSET' => tr('encoding'),
=======
		'TR_PAGE_TITLE' => tr('Client / Mail / Add Email Account'),
>>>>>>> 21440674
		'ISP_LOGO' => layout_getUserLogo()));

gen_page_mail_acc_props($tpl, $_SESSION['user_id']);
generateNavigation($tpl);

$tpl->assign(
	array(
		 'TR_ADD_MAIL_USER' => tr('Add mail users'),
		 'TR_USERNAME' => tr('Username'),
		 'TR_TO_MAIN_DOMAIN' => tr('To main domain'),
		 'TR_TO_DMN_ALIAS' => tr('To domain alias'),
		 'TR_TO_SUBDOMAIN' => tr('To subdomain'),
		 'TR_TO_ALS_SUBDOMAIN' => tr('To alias subdomain'),
		 'TR_NORMAL_MAIL' => tr('Normal mail'),
		 'TR_PASSWORD' => tr('Password'),
		 'TR_PASSWORD_REPEAT' => tr('Repeat password'),
		 'TR_FORWARD_MAIL' => tr('Forward mail'),
		 'TR_FORWARD_TO' => tr('Forward to'),
		 'TR_FWD_HELP' => tr('Separate multiple email addresses with a line-break.'),
		 'TR_ADD' => tr('Add'),
		 'TR_EMPTY_DATA' => tr('You did not fill all required fields'),
		 'TR_MAIl_ACCOUNT_DATA' => tr('Email account data')));

generatePageMessage($tpl);

$tpl->parse('LAYOUT_CONTENT', 'page');

iMSCP_Events_Manager::getInstance()->dispatch(iMSCP_Events::onClientScriptEnd, array('templateEngine' => $tpl));

$tpl->prnt();<|MERGE_RESOLUTION|>--- conflicted
+++ resolved
@@ -642,12 +642,7 @@
 
 $tpl->assign(
 	array(
-<<<<<<< HEAD
 		'TR_PAGE_TITLE' => tr('Client / Email / Add Email Account'),
-		'THEME_CHARSET' => tr('encoding'),
-=======
-		'TR_PAGE_TITLE' => tr('Client / Mail / Add Email Account'),
->>>>>>> 21440674
 		'ISP_LOGO' => layout_getUserLogo()));
 
 gen_page_mail_acc_props($tpl, $_SESSION['user_id']);
