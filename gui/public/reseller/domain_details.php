<?php
/**
 * i-MSCP - internet Multi Server Control Panel
 *
 * The contents of this file are subject to the Mozilla Public License
 * Version 1.1 (the "License"); you may not use this file except in
 * compliance with the License. You may obtain a copy of the License at
 * http://www.mozilla.org/MPL/
 *
 * Software distributed under the License is distributed on an "AS IS"
 * basis, WITHOUT WARRANTY OF ANY KIND, either express or implied. See the
 * License for the specific language governing rights and limitations
 * under the License.
 *
 * The Original Code is "VHCS - Virtual Hosting Control System".
 *
 * The Initial Developer of the Original Code is moleSoftware GmbH.
 * Portions created by Initial Developer are Copyright (C) 2001-2006
 * by moleSoftware GmbH. All Rights Reserved.
 *
 * Portions created by the ispCP Team are Copyright (C) 2006-2010 by
 * isp Control Panel. All Rights Reserved.
 *
 * Portions created by the i-MSCP Team are Copyright (C) 2010-2013 by
 * i-MSCP - internet Multi Server Control Panel. All Rights Reserved.
 *
 * @category    i-MSCP
 * @package     iMSCP_Core
 * @subpackage  Reseller
 * @copyright   2001-2006 by moleSoftware GmbH
 * @copyright   2006-2010 by ispCP | http://isp-control.net
 * @copyright   2010-2013 by i-MSCP | http://i-mscp.net
 * @author      ispCP Team
 * @author      i-MSCP Team
 * @link        http://i-mscp.net
 */

/***********************************************************************************************************************
 * Functions
 */

/**
 * Generates page
 *
 * @param iMSCP_pTemplate $tpl Template instance engine
 * @param int $domainId Domain unique identifier
 * @return void
 */
function admin_generatePage($tpl, $domainId)
{
	$domainId = (int)$domainId;

	$query = "SELECT `domain_admin_id` FROM `domain` WHERE `domain_id` = ? AND `domain_created_id` = ?";
	$stmt = exec_query($query, array($domainId, $_SESSION['user_id']));

	if (!$stmt->rowCount()) {
		showBadRequestErrorPage();
	}

	$domainAdminId = $stmt->fields['domain_admin_id'];

	$domainProperties = get_domain_default_props($domainAdminId);

	/** @var $cfg iMSCP_Config_Handler_File */
	$cfg = iMSCP_Registry::get('config');

	// Domain IP address info
	$stmt = exec_query(
		"SELECT `ip_number`, `ip_domain`  FROM `server_ips` WHERE `ip_id` = ?", $domainProperties['domain_ip_id']
	);

	if (!$stmt->rowCount()) {
		$domainIpAddr = tr('Not found.');
	} else {
		$domainIpAddr = "{$stmt->fields['ip_number']} " . (
			($stmt->fields['ip_domain']) ? "({$stmt->fields['ip_domain']})" : ''
		);
	}

	$domainStatus = $domainProperties['domain_status'];

	// Domain status

	if (
		$domainStatus == $cfg->ITEM_OK_STATUS || $domainStatus == $cfg->ITEM_DISABLED_STATUS ||
		$domainStatus == $cfg->ITEM_TODELETE_STATUS || $domainStatus == $cfg->ITEM_TOADD_STATUS ||
		$domainStatus == $cfg->ITEM_TORESTORE_STATUS || $domainStatus == $cfg->ITEM_TOCHANGE_STATUS ||
		$domainStatus == $cfg->ITEM_TOENABLE_STATUS || $domainStatus == $cfg->ITEM_TODISABLE_STATUS
	) {
		$domainStatus = '<span style="color:green">' . tohtml(translate_dmn_status($domainStatus)) . '</span>';
	} else {
		$domainStatus = '<b><font size="3" color="red">' . $domainStatus . "</font></b>";
	}

	// Get total domain traffic usage in bytes

	$query = "
		SELECT
			IFNULL(SUM(`dtraff_web`), 0) `dtraff_web`, IFNULL(SUM(`dtraff_ftp`), 0) `dtraff_ftp`,
			IFNULL(SUM(`dtraff_mail`), 0) `dtraff_mail`, IFNULL(SUM(`dtraff_pop`), 0) `dtraff_pop`
		FROM
			`domain_traffic`
		WHERE
			`domain_id` = ?
		AND
			`dtraff_time` > ?
		AND
			`dtraff_time` < ?
	";
	$stmt = exec_query($query, array($domainProperties['domain_id'], getFirstDayOfMonth(), getLastDayOfMonth()));

	if($stmt->rowCount()) {
		$trafficUsageBytes = $stmt->fields['dtraff_web'] + $stmt->fields['dtraff_ftp'] + $stmt->fields['dtraff_mail'] +
			$stmt->fields['dtraff_pop'];
	} else {
		$trafficUsageBytes = 0;
	}

	// Get limits in bytes
	$trafficLimitBytes = $domainProperties['domain_traffic_limit'] * 1048576;
	$diskspaceLimitBytes = $domainProperties['domain_disk_limit'] * 1048576;

	// Get usages in percent
	$trafficUsagePercent = make_usage_vals($trafficUsageBytes, $trafficLimitBytes);
	$diskspaceUsagePercent = make_usage_vals($domainProperties['domain_disk_usage'], $diskspaceLimitBytes);

	# Features

	$trEnabled = '<span style="color:green">' . tr('Enabled') . '</span>';
	$trDisabled = '<span style="color:red">' . tr('Disabled') . '</span>';

	$tpl->assign(
		array(
			'DOMAIN_ID' => $domainId,
			'VL_DOMAIN_NAME' => tohtml(decode_idna($domainProperties['domain_name'])),
			'VL_DOMAIN_IP' => tohtml($domainIpAddr),
			'VL_STATUS' => $domainStatus,
			'VL_PHP_SUPP' => ($domainProperties['domain_php'] == 'yes') ? $trEnabled : $trDisabled,
			'VL_PHP_EDITOR_SUPP' => ($domainProperties['phpini_perm_system'] == 'yes') ? $trEnabled : $trDisabled,
			'VL_CGI_SUPP' => ($domainProperties['domain_cgi'] == 'yes') ? $trEnabled : $trDisabled,
			'VL_DNS_SUPP' => ($domainProperties['domain_dns'] == 'yes') ? $trEnabled : $trDisabled,
			'VL_EXT_MAIL_SUPP' => ($domainProperties['domain_external_mail'] == 'yes') ? $trEnabled : $trDisabled,
			'VL_SOFTWARE_SUPP' => ($domainProperties['domain_software_allowed'] == 'yes') ? $trEnabled : $trDisabled,
			'VL_BACKUP_SUP' => translate_limit_value($domainProperties['allowbackup']),
			'VL_TRAFFIC_PERCENT' => $trafficUsagePercent,
			'VL_TRAFFIC_USED' => bytesHuman($trafficUsageBytes),
			'VL_TRAFFIC_LIMIT' => bytesHuman($trafficLimitBytes),
			'VL_DISK_PERCENT' => $diskspaceUsagePercent,
			'VL_DISK_USED' => bytesHuman($domainProperties['domain_disk_usage']),
			'VL_DISK_LIMIT' => bytesHuman($diskspaceLimitBytes),
			'VL_MAIL_ACCOUNTS_USED' => get_domain_running_mail_acc_cnt($domainId),
			'VL_MAIL_ACCOUNTS_LIMIT' => translate_limit_value($domainProperties['domain_mailacc_limit']),
			'VL_FTP_ACCOUNTS_USED' => get_customer_running_ftp_acc_cnt($domainAdminId),
			'VL_FTP_ACCOUNTS_LIMIT' => translate_limit_value($domainProperties['domain_ftpacc_limit']),
			'VL_SQL_DB_ACCOUNTS_USED' => get_domain_running_sqld_acc_cnt($domainId),
			'VL_SQL_DB_ACCOUNTS_LIMIT' => translate_limit_value($domainProperties['domain_sqld_limit']),
			'VL_SQL_USER_ACCOUNTS_USED' => get_domain_running_sqlu_acc_cnt($domainId),
			'VL_SQL_USER_ACCOUNTS_LIMIT' => translate_limit_value($domainProperties['domain_sqlu_limit']),
			'VL_SUBDOM_ACCOUNTS_USED' => get_domain_running_sub_cnt($domainId),
			'VL_SUBDOM_ACCOUNTS_LIMIT' => translate_limit_value($domainProperties['domain_subd_limit']),
			'VL_DOMALIAS_ACCOUNTS_USED' => get_domain_running_als_cnt($domainId),
			'VL_DOMALIAS_ACCOUNTS_LIMIT' => translate_limit_value($domainProperties['domain_alias_limit']),
		)
	);
}

/***********************************************************************************************************************
 * Main
 */

// Include core library
require 'imscp-lib.php';

iMSCP_Events_Manager::getInstance()->dispatch(iMSCP_Events::onResellerScriptStart);

check_login('reseller');

// Get user id that comes for manage domain
if (!isset($_GET['domain_id'])) {
	redirectTo('manage_users.php');
}

/** @var $cfg iMSCP_Config_Handler_File */
$cfg = iMSCP_Registry::get('config');

$tpl = new iMSCP_pTemplate();
$tpl->define_dynamic(
	array(
		'layout' => 'shared/layouts/ui.tpl',
		'page' => 'reseller/domain_details.tpl',
		'page_messages' => 'layout',
		'edit_option' => 'page'
	)
);

$tpl->assign(
	array(
<<<<<<< HEAD
		'TR_PAGE_TITLE' => tr('Reseller / Customers / Overview / Domain Details'),
		'THEME_CHARSET' => tr('encoding'),
=======
		'TR_PAGE_TITLE' => tr('Reseller / Customer / Overview / Domain Details'),
>>>>>>> 21440674
		'ISP_LOGO' => layout_getUserLogo(),
		'TR_DOMAIN_DETAILS' => tr('Domain details'),
		'TR_DOMAIN_NAME' => tr('Domain name'),
		'TR_DOMAIN_IP' => tr('Domain IP'),
		'TR_STATUS' => tr('Status'),
		'TR_PHP_SUPP' => tr('PHP'),
		'TR_PHP_EDITOR_SUPP' => tr('PHP Editor'),
		'TR_CGI_SUPP' => tr('CGI'),
		'TR_DNS_SUPP' => tr('Custom DNS records'),
		'TR_EXT_MAIL_SUPP' => tr('Ext. mail server'),
		'TR_BACKUP_SUPP' => tr('Backup'),
		'TR_TRAFFIC' => tr('Traffic'),
		'TR_DISK' => tr('Disk'),
		'TR_FEATURE' => tr('Feature'),
		'TR_USED' => tr('Used'),
		'TR_LIMIT' => tr('Limit'),
		'TR_SUBDOM_ACCOUNTS' => tr('Subdomains'),
		'TR_DOMALIAS_ACCOUNTS' => tr('Domain aliases'),
		'TR_MAIL_ACCOUNTS' => tr('Email accounts'),
		'TR_FTP_ACCOUNTS' => tr('FTP accounts'),
		'TR_SQL_DB_ACCOUNTS' => tr('SQL databases'),
		'TR_SQL_USER_ACCOUNTS' => tr('SQL users'),
		'TR_UPDATE_DATA' => tr('Submit changes'),
		'TR_SOFTWARE_SUPP' => tr('Software installer'),
		'TR_EDIT' => tr('Edit'),
		'TR_BACK' => tr('Back')
	)
);

if (isset($cfg->HOSTING_PLANS_LEVEL) && $cfg->HOSTING_PLANS_LEVEL != 'reseller') {
	$tpl->assign('EDIT_OPTION', '');
}

generateNavigation($tpl);
admin_generatePage($tpl, $_GET['domain_id']);
generatePageMessage($tpl);

$tpl->parse('LAYOUT_CONTENT', 'page');

iMSCP_Events_Manager::getInstance()->dispatch(iMSCP_Events::onResellerScriptEnd, array('templateEngine' => $tpl));

$tpl->prnt();

unsetMessages();<|MERGE_RESOLUTION|>--- conflicted
+++ resolved
@@ -195,12 +195,7 @@
 
 $tpl->assign(
 	array(
-<<<<<<< HEAD
 		'TR_PAGE_TITLE' => tr('Reseller / Customers / Overview / Domain Details'),
-		'THEME_CHARSET' => tr('encoding'),
-=======
-		'TR_PAGE_TITLE' => tr('Reseller / Customer / Overview / Domain Details'),
->>>>>>> 21440674
 		'ISP_LOGO' => layout_getUserLogo(),
 		'TR_DOMAIN_DETAILS' => tr('Domain details'),
 		'TR_DOMAIN_NAME' => tr('Domain name'),
