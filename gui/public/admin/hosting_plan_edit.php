--- conflicted
+++ resolved
@@ -1,559 +1,554 @@
-<?php
-/**
- * i-MSCP - internet Multi Server Control Panel
- *
- * The contents of this file are subject to the Mozilla Public License
- * Version 1.1 (the "License"); you may not use this file except in
- * compliance with the License. You may obtain a copy of the License at
- * http://www.mozilla.org/MPL/
- *
- * Software distributed under the License is distributed on an "AS IS"
- * basis, WITHOUT WARRANTY OF ANY KIND, either express or implied. See the
- * License for the specific language governing rights and limitations
- * under the License.
- *
- * The Original Code is "VHCS - Virtual Hosting Control System".
- *
- * The Initial Developer of the Original Code is moleSoftware GmbH.
- * Portions created by Initial Developer are Copyright (C) 2001-2006
- * by moleSoftware GmbH. All Rights Reserved.
- *
- * Portions created by the ispCP Team are Copyright (C) 2006-2010 by
- * isp Control Panel. All Rights Reserved.
- *
- * Portions created by the i-MSCP Team are Copyright (C) 2010-2013 by
- * i-MSCP - internet Multi Server Control Panel. All Rights Reserved.
- *
- * @category    i-MSCP
- * @package     iMSCP_Core
- * @subpackage  Reseller
- * @copyright   2001-2006 by moleSoftware GmbH
- * @copyright   2006-2010 by ispCP | http://isp-control.net
- * @copyright   2010-2013 by i-MSCP | http://i-mscp.net
- * @author      ispCP Team
- * @author      i-MSCP Team
- * @link        http://i-mscp.net
- */
-
-/***********************************************************************************************************************
- * Functions
- */
-
-/**
- * Generate PHP editor block
- *
- * @param iMSCP_pTemplate $tpl
- * @param iMSCP_PHPini $phpini
- * @return void
- */
-function _admin_generatePhpBlock($tpl, $phpini)
-{
-	/** @var $cfg iMSCP_Config_Handler_File */
-	$cfg = iMSCP_Registry::get('config');
-	$checked = $cfg->HTML_CHECKED;
-
-	$tplVars = array();
-
-	$tplVars['PHP_EDITOR_YES'] = ($phpini->getClPermVal('phpiniSystem') == 'yes') ? $checked : '';
-	$tplVars['PHP_EDITOR_NO'] = ($phpini->getClPermVal('phpiniSystem') != 'yes') ? $checked : '';
-	$tplVars['TR_PHP_EDITOR'] = tr('PHP Editor');
-	$tplVars['TR_PHP_EDITOR_SETTINGS'] = tr('PHP Editor Settings');
-	$tplVars['TR_SETTINGS'] = tr('Settings');
-	$tplVars['TR_DIRECTIVES_VALUES'] = tr('Directive values');
-	$tplVars['TR_FIELDS_OK'] = tr('All fields seem to be valid.');
-	$tplVars['TR_VALUE_ERROR'] = tr('Value for the PHP <strong>%%s</strong> directive must be between %%d and %%d.', true);
-	$tplVars['TR_CLOSE'] = tr('Close');
-	$tplVars['TR_PHP_POST_MAX_SIZE_DIRECTIVE'] = tr('PHP %s directive', true, '<b>post_max_size</b>');
-	$tplVars['PHP_UPLOAD_MAX_FILEZISE_DIRECTIVE'] = tr('PHP %s directive', true, '<b>upload_max_filezize</b>');
-	$tplVars['TR_PHP_MAX_EXECUTION_TIME_DIRECTIVE'] = tr('PHP %s directive', true, '<b>max_execution_time</b>');
-	$tplVars['TR_PHP_MAX_INPUT_TIME_DIRECTIVE'] = tr('PHP %s directive', true, '<b>max_input_time</b>');
-	$tplVars['TR_PHP_MEMORY_LIMIT_DIRECTIVE'] = tr('PHP %s directive', true, '<b>memory_limit</b>');
-	$tplVars['TR_MIB'] = tr('MiB');
-	$tplVars['TR_SEC'] = tr('Sec.');
-	$tplVars['TR_CAN_EDIT_ALLOW_URL_FOPEN'] = tr('Can edit the PHP %s directive', true, '<b>allow_url_fopen</b>');
-	$tplVars['ALLOW_URL_FOPEN_YES'] = ($phpini->getClPermVal('phpiniAllowUrlFopen') == 'yes') ? $checked : '';
-	$tplVars['ALLOW_URL_FOPEN_NO'] = ($phpini->getClPermVal('phpiniAllowUrlFopen') == 'no') ? $checked : '';
-	$tplVars['TR_CAN_EDIT_DISPLAY_ERRORS'] = tr('Can edit the PHP %s directive', true, '<b>display_errors</b>');
-	$tplVars['DISPLAY_ERRORS_YES'] = ($phpini->getClPermVal('phpiniDisplayErrors') == 'yes') ? $checked : '';
-	$tplVars['DISPLAY_ERRORS_NO'] = ($phpini->getClPermVal('phpiniDisplayErrors') == 'no') ? $checked : '';
-
-	if (PHP_SAPI == 'apache2handler') {
-		$tplVars['PHP_EDITOR_DISABLE_FUNCTIONS_BLOCK'] = '';
-	} else {
-		$tplVars['TR_CAN_EDIT_DISABLE_FUNCTIONS'] = tr('Can edit the PHP %s directive', true, '<b>disable_functions</b>');
-		$tplVars['DISABLE_FUNCTIONS_YES'] = ($phpini->getClPermVal('phpiniDisableFunctions') == 'yes') ? $checked : '';
-		$tplVars['DISABLE_FUNCTIONS_NO'] = ($phpini->getClPermVal('phpiniDisableFunctions') == 'no') ? $checked : '';
-		$tplVars['TR_ONLY_EXEC'] = tr('Only exec');
-		$tplVars['DISABLE_FUNCTIONS_EXEC'] = ($phpini->getClPermVal('phpiniDisableFunctions') == 'exec') ? $checked : '';
-	}
-
-	$tplVars['TR_PERMISSIONS'] = tr('Permissions');
-	$tplVars['TR_ONLY_EXEC'] = tr('Only exec');
-	$tplVars['POST_MAX_SIZE'] = $phpini->getDataVal('phpiniPostMaxSize');
-	$tplVars['UPLOAD_MAX_FILESIZE'] = $phpini->getDataVal('phpiniUploadMaxFileSize');
-	$tplVars['MAX_EXECUTION_TIME'] = $phpini->getDataVal('phpiniMaxExecutionTime');
-	$tplVars['MAX_INPUT_TIME'] = $phpini->getDataVal('phpiniMaxInputTime');
-	$tplVars['MEMORY_LIMIT'] = $phpini->getDataVal('phpiniMemoryLimit');
-
-	$tplVars['PHP_DIRECTIVES_MAX_VALUES'] = json_encode(
-		array(
-			'post_max_size' => 10000,
-			'upload_max_filesize' => 10000,
-			'max_execution_time' => 10000,
-			'max_input_time' => 10000,
-			'memory_limit' => 10000
-		)
-	);
-
-	$tpl->assign($tplVars);
-}
-
-/**
- * Generate page
- *
- * @param $tpl iMSCP_pTemplate
- * @param int $id Hosting plan unique identifier
- * @param $phpini iMSCP_PHPini
- * @return void
- */
-function admin_generatePage($tpl, $id, $phpini)
-{
-	/** @var $cfg iMSCP_Config_Handler_File */
-	$cfg = iMSCP_Registry::get('config');
-
-	$query = "
-		SELECT
-			*
-		FROM
-			`hosting_plans`
-		WHERE
-			`id` = ?
-		AND
-			`reseller_id` IN (SELECT `admin_id` FROM `admin` WHERE `admin_type` = 'admin')
-	";
-	$stmt = exec_query($query, $id);
-
-	if (!$stmt->rowCount()) {
-		showBadRequestErrorPage();
-	}
-
-	$data = $stmt->fetchRow();
-
-	$description = $data['description'];
-	$status = $data['status'];
-
-
-	list(
-		$php, $cgi, $sub, $als, $mail, $ftp, $sqld, $sqlu, $monthlyTraffic, $diskspace, $bkp, $dns, $aps, $phpEditor,
-		$phpAllowUrlFopenPerm, $phpDisplayErrorsPerm, $phpDisableFunctionsPerm, $phpPostMaxSizeValue,
-		$phpUploadMaxFilesizeValue, $phpMaxExecutionTimeValue, $phpMaxInputTimeValue, $phpMemoryLimitValue, $hpExtMail, $hpProtectedWebFolders
-		) = explode(';', $data['props']);
-
-	$phpini->setClPerm('phpiniSystem', $phpEditor);
-	$phpini->setClPerm('phpiniAllowUrlFopen', $phpAllowUrlFopenPerm);
-	$phpini->setClPerm('phpiniDisplayErrors', $phpDisplayErrorsPerm);
-	$phpini->setClPerm('phpiniDisableFunctions', $phpDisableFunctionsPerm);
-
-	$phpini->setData('phpiniPostMaxSize', $phpPostMaxSizeValue, false);
-	$phpini->setData('phpiniUploadMaxFileSize', $phpUploadMaxFilesizeValue, false);
-	$phpini->setData('phpiniMaxExecutionTime', $phpMaxExecutionTimeValue, false);
-	$phpini->setData('phpiniMaxInputTime', $phpMaxInputTimeValue, false);
-	$phpini->setData('phpiniMemoryLimit', $phpMemoryLimitValue, false);
-
-	$checked = $cfg->HTML_CHECKED;
-
-	$tpl->assign(
-		array(
-			'ID' => tohtml($id),
-			'NAME' => tohtml($data['name']),
-			'DESCRIPTION' => tohtml($description),
-			'MAX_SUB' => tohtml($sub),
-			'MAX_ALS' => tohtml($als),
-			'MAX_MAIL' => tohtml($mail),
-			'MAX_FTP' => tohtml($ftp),
-			'MAX_SQLD' => tohtml($sqld),
-			'MAX_SQLU' => tohtml($sqlu),
-			'MONTHLY_TRAFFIC' => tohtml($monthlyTraffic),
-			'MAX_DISKSPACE' => tohtml($diskspace),
-			'PHP_YES' => ($php == '_yes_') ? $checked : '',
-			'PHP_NO' => ($php == '_no_') ? $checked : '',
-			'CGI_YES' => ($cgi == '_yes_') ? $checked : '',
-			'CGI_NO' => ($cgi == '_no_') ? $checked : '',
-			'DNS_YES' => ($dns == '_yes_') ? $checked : '',
-			'DNS_NO' => ($dns == '_no_') ? $checked : '',
-			'SOFTWARE_YES' => ($aps == '_yes_') ? $checked : '',
-			'SOFTWARE_NO' => ($aps == '_no_' || !$aps) ? $checked : '',
-			'EXTMAIL_YES' => ($hpExtMail == '_yes_') ? $checked : '',
-			'EXTMAIL_NO' => ($hpExtMail == '_no_') ? $checked : '',
-			'PROTECT_WEB_FOLDERS_YES' => ($hpProtectedWebFolders == '_yes_') ? $checked : '',
-			'PROTECT_WEB_FOLDERS_NO' => ($hpProtectedWebFolders == '_no_') ? $checked : '',
-			'STATUS_YES' => ($status) ? $checked : '',
-			'STATUS_NO' => (!$status) ? $checked : ''
-		)
-	);
-
-	if ($cfg->BACKUP_DOMAINS != 'no') {
-		$tpl->assign(
-			array(
-				'VL_BACKUPD' => '',
-				'VL_BACKUPS' => '',
-				'VL_BACKUPF' => '',
-				'VL_BACKUPN' => $checked,
-			)
-		);
-	} else {
-		$tpl->assign('BACKUP_FEATURE', '');
-	}
-
-	_admin_generatePhpBlock($tpl, $phpini);
-}
-
-/**
- * Generate error page
- *
- * @param iMSCP_pTemplate $tpl
- * @param iMSCP_PHPini $phpini
- * @return void
- */
-function admin_generateErrorPage($tpl, $phpini)
-{
-	global $id, $name, $description, $sub, $als, $mail, $ftp, $sqld, $sqlu, $monthlyTraffic, $diskspace, $php, $cgi,
-		   $bkp, $dns, $aps, $hpExtMail, $hpProtectedWebFolders, $status;
-
-	/** @var $cfg iMSCP_Config_Handler_File */
-	$cfg = iMSCP_Registry::get('config');
-	$checked = $cfg->HTML_CHECKED;
-
-	$tpl->assign(
-		array(
-			'ID' => tohtml($id),
-			'HNAME' => tohtml($name),
-			'DESCRIPTION' => tohtml($description),
-			'MAX_SUB' => tohtml($sub),
-			'MAX_ALS' => tohtml($als),
-			'MAX_MAIL' => tohtml($mail),
-			'MAX_FTP' => tohtml($ftp),
-			'MAX_SQLD' => tohtml($sqld),
-			'MAX_SQLU' => tohtml($sqlu),
-			'MONTHLY_TRAFFIC' => tohtml($monthlyTraffic),
-			'MAX_DISKSPACE' => tohtml($diskspace),
-			'PHP_YES' => ($php == '_yes_') ? $checked : '',
-			'PHP_NO' => ($php == '_no_') ? $cfg->HTML_CHECKED : '',
-			'CGI_YES' => ($cgi == '_yes_') ? $checked : '',
-			'CGI_NO' => ($cgi == '_no_') ? $checked : '',
-			'DNS_YES' => ($dns == '_yes_') ? $checked : '',
-			'DNS_NO' => ($dns == '_no_') ? $checked : '',
-			'SOFTWARE_YES' => ($aps == '_yes_') ? $checked : '',
-			'SOFTWARE_NO' => ($aps == '_no_') ? $checked : '',
-			'EXTMAIL_YES' => ($hpExtMail == '_yes_') ? $checked : '',
-			'EXTMAIL_NO' => ($hpExtMail == '_no_') ? $checked : '',
-			'PROTECT_WEB_FOLDERS_YES' => ($hpProtectedWebFolders == '_yes_') ? $checked : '',
-			'PROTECT_WEB_FOLDERS_NO' => ($hpProtectedWebFolders == '_no_') ? $checked : '',
-			'STATUS_YES' => ($status) ? $checked : '',
-			'STATUS_NO' => (!$status) ? $checked : ''
-		)
-	);
-
-	if ($cfg->BACKUP_DOMAINS != 'no') {
-		$tpl->assign(
-			array(
-				'BACKUPD' => ($bkp == '_dmn_') ? $checked : '',
-				'BACKUPS' => ($bkp == '_sql_') ? $checked : '',
-				'BACKUPF' => ($bkp == '_full_') ? $checked : '',
-				'BACKUPN' => ($bkp == '_no_') ? $checked : '',
-			)
-		);
-	} else {
-		$tpl->assign('BACKUP_FEATURE', '');
-	}
-
-	_admin_generatePhpBlock($tpl, $phpini);
-}
-
-/**
- * Check input data
- *
- * @param iMSCP_PHPini $phpini
- * @return bool TRUE if data are valid, FALSE otherwise
- */
-function admin_checkData($phpini)
-{
-	global $name, $description, $sub, $als, $mail, $ftp, $sqld, $sqlu, $monthlyTraffic, $diskspace, $php, $cgi, $dns,
-		   $bkp, $aps, $hpExtMail, $hpProtectedWebFolders, $status;
-
-	$name = isset($_POST['hp_name']) ? clean_input($_POST['hp_name']) : '';
-	$description = isset($_POST['hp_description']) ? clean_input($_POST['hp_description']) : '';
-
-	$sub = isset($_POST['hp_sub']) ? clean_input($_POST['hp_sub']) : '-1';
-	$als = isset($_POST['hp_als']) ? clean_input($_POST['hp_als']) : '-1';
-	$mail = isset($_POST['hp_mail']) ? clean_input($_POST['hp_mail']) : '-1';
-	$ftp = isset($_POST['hp_ftp']) ? clean_input($_POST['hp_ftp']) : '-1';
-	$sqld = isset($_POST['hp_sql_db']) ? clean_input($_POST['hp_sql_db']) : '-1';
-	$sqlu = isset($_POST['hp_sql_user']) ? clean_input($_POST['hp_sql_user']) : '-1';
-	$monthlyTraffic = isset($_POST['hp_traff']) ? clean_input($_POST['hp_traff']) : '';
-	$diskspace = isset($_POST['hp_disk']) ? clean_input($_POST['hp_disk']) : '';
-
-	$php = isset($_POST['hp_php']) ? clean_input($_POST['hp_php']) : '_no_';
-	$cgi = isset($_POST['hp_cgi']) ? clean_input($_POST['hp_cgi']) : '_no_';
-	$dns = isset($_POST['hp_dns']) ? clean_input($_POST['hp_dns']) : '_no_';
-	$bkp = isset($_POST['hp_backup']) ? clean_input($_POST['hp_backup']) : '_no_';
-	$aps = isset($_POST['hp_softwares_installer']) ? clean_input($_POST['hp_softwares_installer']) : '_no_';
-	$hpExtMail = isset($_POST['hp_external_mail']) ? clean_input($_POST['hp_external_mail']) : '_no_';
-	$hpProtectedWebFolders = isset($_POST['hp_external_mail']) ? clean_input($_POST['hp_external_mail']) : '_no_';
-
-	$status = isset($_POST['hp_status']) ? clean_input($_POST['hp_status']) : '0';
-
-	$php = ($php == '_yes_') ? '_yes_' : '_no_';
-	$cgi = ($cgi == '_yes_') ? '_yes_' : '_no_';
-	$dns = ($dns == '_yes_') ? '_yes_' : '_no_';
-	$bkp = (in_array($bkp, array('_full_', '_dmn_', '_sql_'))) ? $bkp : '_no_';
-	$aps = ($aps == '_yes_') ? '_yes_' : '_no_';
-	$hpExtMail = ($hpExtMail == '_yes_') ? '_yes_' : '_no_';
-	$hpProtectedWebFolders = ($hpProtectedWebFolders == '_yes_') ? '_yes_' : '_no_';
-
-	if ($name == '') set_page_message(tr('Name cannot be empty.'), 'error');
-	if ($description == '') set_page_message(tr('Description cannot be empty.'), 'error');
-
-	if (!imscp_limit_check($sub, -1)) {
-		set_page_message(tr('Incorrect subdomain limit.'), 'error');
-	}
-
-	if (!imscp_limit_check($als, -1)) {
-		set_page_message(tr('Incorrect domain alias limit.'), 'error');
-	}
-
-	if (!imscp_limit_check($mail, -1)) {
-		set_page_message(tr('Incorrect email account limit.'), 'error');
-	}
-
-	if (!imscp_limit_check($ftp, -1)) {
-		set_page_message(tr('Incorrect FTP account limit.'), 'error');
-	}
-
-	if (!imscp_limit_check($sqld, -1)) {
-		set_page_message(tr('Incorrect SQL user limit.'), 'error');
-	} else if ($sqlu != -1 && $sqld == -1) {
-		set_page_message(tr('SQL user limit is <i>disabled</i>.'), 'error');
-	}
-
-	if (!imscp_limit_check($sqlu, -1)) {
-		set_page_message(tr('Incorrect SQL database limit.'), 'error');
-	} else if ($sqlu == -1 && $sqld != -1) {
-		set_page_message(tr('SQL database limit is not <i>disabled</i>.'), 'error');
-	}
-
-	if (!imscp_limit_check($monthlyTraffic, null)) {
-		set_page_message(tr('Incorrect monthly traffic limit.'), 'error');
-	}
-
-	if (!imscp_limit_check($diskspace, null)) {
-		set_page_message(tr('Incorrect disk space limit.'), 'error');
-	}
-
-	if (isset($_POST['phpiniSystem'])) {
-		$phpini->setClPerm('phpiniSystem', clean_input($_POST['phpiniSystem']));
-
-		if (isset($_POST['phpini_perm_allow_url_fopen'])) {
-			$phpini->setClPerm('phpiniAllowUrlFopen', clean_input($_POST['phpini_perm_allow_url_fopen']));
-		}
-
-		if (isset($_POST['phpini_perm_display_errors'])) {
-			$phpini->setClPerm('phpiniDisplayErrors', clean_input($_POST['phpini_perm_display_errors']));
-		}
-
-		if (PHP_SAPI != 'apache2handler' && isset($_POST['phpini_perm_disable_functions'])) {
-			$phpini->setClPerm('phpiniDisableFunctions', clean_input($_POST['phpini_perm_disable_functions']));
-		}
-
-		if (
-			isset($_POST['post_max_size']) &&
-			!$phpini->setData('phpiniPostMaxSize', clean_input($_POST['post_max_size']))
-		) {
-			set_page_message(tr('Value for the PHP %s directive is out of range.', 'post_max_size'), 'error');
-		}
-
-		if (
-			isset($_POST['upload_max_filesize']) &&
-			!$phpini->setData('phpiniUploadMaxFileSize', clean_input($_POST['upload_max_filesize']))
-		) {
-			set_page_message(tr('Value for the PHP %s directive is out of range.', 'upload_max_filesize'), 'error');
-		}
-
-		if (
-			isset($_POST['max_execution_time']) &&
-			!$phpini->setData('phpiniMaxExecutionTime', clean_input($_POST['max_execution_time']))
-		) {
-			set_page_message(tr('Value for the PHP %s directive is out of range.', 'max_execution_time'), 'error');
-		}
-
-		if (
-			isset($_POST['max_input_time']) &&
-			!$phpini->setData('phpiniMaxInputTime', clean_input($_POST['max_input_time']))
-		) {
-			set_page_message(tr('Value for the PHP %s directive is out of range.', 'max_input_time'), 'error');
-		}
-
-		if (
-			isset($_POST['memory_limit']) &&
-			!$phpini->setData('phpiniMemoryLimit', clean_input($_POST['memory_limit']))
-		) {
-			set_page_message(tr('Value for the PHP %s directive is out of range.', 'memory_limit'), 'error');
-		}
-	}
-
-	if ($php == '_no_' && $aps == '_yes_') {
-		set_page_message(tr('The software installer require the PHP support.'), 'error');
-	}
-
-	if (!Zend_Session::namespaceIsset('pageMessages')) {
-		return true;
-	} else {
-		return false;
-	}
-}
-
-/**
- * Update hosting plan
- *
- * @param iMSCP_PHPini $phpini
- * @return bool TRUE on success, FALSE otherwise
- */
-function admin_UpdateHostingPlan($phpini)
-{
-	global $id, $name, $description, $sub, $als, $mail, $ftp, $sqld, $sqlu, $monthlyTraffic, $diskspace, $php, $cgi,
-		   $dns, $bkp, $aps, $hpExtMail, $hpProtectedWebFolders, $status;
-
-	$query = "
-		SELECT
-			`id`
-		FROM
-			`hosting_plans`
-		WHERE
-			`name` = ?
-		AND
-			`id` <> ?
-		AND
-			`reseller_id` IN(SELECT `admin_id` FROM `admin` WHERE `admin_type` = 'admin')
-		LIMIT 1
-	";
-	$stmt = exec_query($query, array($name, $id));
-
-	if ($stmt->rowCount()) {
-		set_page_message(tr('A hosting plan with same name already exists.'), 'error');
-		return false;
-	}
-
-	$hpProps = "$php;$cgi;$sub;$als;$mail;$ftp;$sqld;$sqlu;$monthlyTraffic;$diskspace;$bkp;$dns;$aps";
-	$hpProps .= ';' . $phpini->getClPermVal('phpiniSystem') . ';' . $phpini->getClPermVal('phpiniAllowUrlFopen');
-	$hpProps .= ';' . $phpini->getClPermVal('phpiniDisplayErrors') . ';' . $phpini->getClPermVal('phpiniDisableFunctions');
-	$hpProps .= ';' . $phpini->getDataVal('phpiniPostMaxSize') . ';' . $phpini->getDataVal('phpiniUploadMaxFileSize');
-	$hpProps .= ';' . $phpini->getDataVal('phpiniMaxExecutionTime') . ';' . $phpini->getDataVal('phpiniMaxInputTime');
-	$hpProps .= ';' . $phpini->getDataVal('phpiniMemoryLimit') . ';' . $hpExtMail . ';' . $hpProtectedWebFolders;
-
-	$query = "UPDATE `hosting_plans` SET `name` = ?, `description` = ?, `props` = ?, `status` = ? WHERE `id` = ?";
-	exec_query($query, array($name, $description, $hpProps, $status, $id));
-
-	return true;
-}
-
-/***********************************************************************************************************************
- * Functions
- */
-
-// Include core library
-require 'imscp-lib.php';
-
-iMSCP_Events_Manager::getInstance()->dispatch(iMSCP_Events::onResellerScriptStart);
-
-check_login('admin');
-
-/**
- * @var $cfg iMSCP_Config_Handler_File
- */
-$cfg = iMSCP_Registry::get('config');
-
-if (isset($cfg->HOSTING_PLANS_LEVEL) && $cfg->HOSTING_PLANS_LEVEL == 'admin') {
-	$tpl = new iMSCP_pTemplate();
-	$tpl->define_dynamic(
-		array(
-			'layout' => 'shared/layouts/ui.tpl',
-			'page' => 'shared/partials/forms/hosting_plan_edit.tpl',
-			'page_message' => 'layout',
-			'php_editor_disable_functions_block' => 'php_editor_feature',
-			'backup_feature' => 'page',
-		)
-	);
-
-	if (isset($_GET['id'])) {
-		global $id;
-		$id = clean_input($_GET['id']);
-
-		/* @var $phpini iMSCP_PHPini */
-		$phpini = iMSCP_PHPini::getInstance();
-
-		if (!empty($_POST)) {
-			if (admin_checkData($phpini) && admin_UpdateHostingPlan($phpini)) {
-				set_page_message(tr('Hosting plan successfully updated.'), 'success');
-				redirectTo('hosting_plan.php');
-			} else {
-				admin_generateErrorPage($tpl, $phpini);
-			}
-		} else {
-			admin_generatePage($tpl, $id, $phpini);
-		}
-
-		generateNavigation($tpl);
-
-		$tpl->assign(
-			array(
-<<<<<<< HEAD
-				'THEME_CHARSET' => tr('encoding'),
-				'TR_PAGE_TITLE' => tr('Admin / Hosting Plans / Overview / Edit Hosting Plan'),
-=======
-				'TR_PAGE_TITLE' => tr('Admin / Hosting Plans / Overview / Edit hosting plan'),
->>>>>>> 21440674
-				'ISP_LOGO' => layout_getUserLogo(),
-				'TR_PROPERTIES' => tr('Hosting plan properties'),
-				'TR_NAME' => tr('Name'),
-				'TR_DESCRIPTON' => tr('Description'),
-				'TR_MAX_SUB' => tr('Subdomain limit') . '<br/><i>(-1 ' . tr('disabled') . ', 0 ' . tr('unlimited') . ')</i>',
-				'TR_MAX_ALS' => tr('Domain alias limit') . '<br/><i>(-1 ' . tr('disabled') . ', 0 ' . tr('unlimited') . ')</i>',
-				'TR_MAX_MAIL' => tr('Email account limit') . '<br/><i>(-1 ' . tr('disabled') . ', 0 ' . tr('unlimited') . ')</i>',
-				'TR_MAX_FTP' => tr('FTP account limit') . '<br/><i>(-1 ' . tr('disabled') . ', 0 ' . tr('unlimited') . ')</i>',
-				'TR_MAX_SQLD' => tr('SQL database limit') . '<br/><i>(-1 ' . tr('disabled') . ', 0 ' . tr('unlimited') . ')</i>',
-				'TR_MAX_SQLU' => tr('SQL user limit') . '<br/><i>(-1 ' . tr('disabled') . ', 0 ' . tr('unlimited') . ')</i>',
-				'TR_MONTHLY_TRAFFIC' => tr('Monthly traffic limit [MiB]') . '<br/><i>(0 ' . tr('unlimited') . ')</i>',
-				'TR_MAX_DISKSPACE' => tr('Disk space limit [MiB]') . '<br/><i>(0 ' . tr('unlimited') . ')</i>',
-				'TR_PHP' => tr('PHP'),
-				'TR_CGI' => tr('CGI'),
-				'TR_DNS' => tr('Custom DNS records'),
-				'TR_BACKUP' => tr('Backup'),
-				'TR_BACKUP_DOMAIN' => tr('Domain'),
-				'TR_BACKUP_SQL' => tr('SQL'),
-				'TR_BACKUP_FULL' => tr('Full'),
-				'TR_BACKUP_NO' => tr('No'),
-				'TR_SOFTWARE_SUPP' => tr('Software installer'),
-				'TR_EXTMAIL' => tr('External mail server'),
-				'TR_PROTECT_WEB_FOLDERS' => tr('Protect Web folders'),
-				'TR_AVAILABILITY' => tr('Hosting plan availability'),
-				'TR_STATUS' => tr('Available'),
-				'TR_YES' => tr('yes'),
-				'TR_NO' => tr('no'),
-				'TR_UPDATE' => tr('Update'),
-				'TR_WEB_FOLDER_PROTECTION_HELP' => tr("If set to 'yes', Web folders as provisioned by i-MSCP will be protected against deletion using the immutable flag (Extended attributes).")
-			)
-		);
-
-		generatePageMessage($tpl);
-
-		$tpl->parse('LAYOUT_CONTENT', 'page');
-
-		iMSCP_Events_Manager::getInstance()->dispatch(iMSCP_Events::onResellerScriptEnd, array('templateEngine' => $tpl));
-
-		$tpl->prnt();
-	} else {
-		showBadRequestErrorPage();
-	}
-} else {
-	showBadRequestErrorPage();
-}
+<?php
+/**
+ * i-MSCP - internet Multi Server Control Panel
+ *
+ * The contents of this file are subject to the Mozilla Public License
+ * Version 1.1 (the "License"); you may not use this file except in
+ * compliance with the License. You may obtain a copy of the License at
+ * http://www.mozilla.org/MPL/
+ *
+ * Software distributed under the License is distributed on an "AS IS"
+ * basis, WITHOUT WARRANTY OF ANY KIND, either express or implied. See the
+ * License for the specific language governing rights and limitations
+ * under the License.
+ *
+ * The Original Code is "VHCS - Virtual Hosting Control System".
+ *
+ * The Initial Developer of the Original Code is moleSoftware GmbH.
+ * Portions created by Initial Developer are Copyright (C) 2001-2006
+ * by moleSoftware GmbH. All Rights Reserved.
+ *
+ * Portions created by the ispCP Team are Copyright (C) 2006-2010 by
+ * isp Control Panel. All Rights Reserved.
+ *
+ * Portions created by the i-MSCP Team are Copyright (C) 2010-2013 by
+ * i-MSCP - internet Multi Server Control Panel. All Rights Reserved.
+ *
+ * @category    i-MSCP
+ * @package     iMSCP_Core
+ * @subpackage  Reseller
+ * @copyright   2001-2006 by moleSoftware GmbH
+ * @copyright   2006-2010 by ispCP | http://isp-control.net
+ * @copyright   2010-2013 by i-MSCP | http://i-mscp.net
+ * @author      ispCP Team
+ * @author      i-MSCP Team
+ * @link        http://i-mscp.net
+ */
+
+/***********************************************************************************************************************
+ * Functions
+ */
+
+/**
+ * Generate PHP editor block
+ *
+ * @param iMSCP_pTemplate $tpl
+ * @param iMSCP_PHPini $phpini
+ * @return void
+ */
+function _admin_generatePhpBlock($tpl, $phpini)
+{
+	/** @var $cfg iMSCP_Config_Handler_File */
+	$cfg = iMSCP_Registry::get('config');
+	$checked = $cfg->HTML_CHECKED;
+
+	$tplVars = array();
+
+	$tplVars['PHP_EDITOR_YES'] = ($phpini->getClPermVal('phpiniSystem') == 'yes') ? $checked : '';
+	$tplVars['PHP_EDITOR_NO'] = ($phpini->getClPermVal('phpiniSystem') != 'yes') ? $checked : '';
+	$tplVars['TR_PHP_EDITOR'] = tr('PHP Editor');
+	$tplVars['TR_PHP_EDITOR_SETTINGS'] = tr('PHP Editor Settings');
+	$tplVars['TR_SETTINGS'] = tr('Settings');
+	$tplVars['TR_DIRECTIVES_VALUES'] = tr('Directive values');
+	$tplVars['TR_FIELDS_OK'] = tr('All fields seem to be valid.');
+	$tplVars['TR_VALUE_ERROR'] = tr('Value for the PHP <strong>%%s</strong> directive must be between %%d and %%d.', true);
+	$tplVars['TR_CLOSE'] = tr('Close');
+	$tplVars['TR_PHP_POST_MAX_SIZE_DIRECTIVE'] = tr('PHP %s directive', true, '<b>post_max_size</b>');
+	$tplVars['PHP_UPLOAD_MAX_FILEZISE_DIRECTIVE'] = tr('PHP %s directive', true, '<b>upload_max_filezize</b>');
+	$tplVars['TR_PHP_MAX_EXECUTION_TIME_DIRECTIVE'] = tr('PHP %s directive', true, '<b>max_execution_time</b>');
+	$tplVars['TR_PHP_MAX_INPUT_TIME_DIRECTIVE'] = tr('PHP %s directive', true, '<b>max_input_time</b>');
+	$tplVars['TR_PHP_MEMORY_LIMIT_DIRECTIVE'] = tr('PHP %s directive', true, '<b>memory_limit</b>');
+	$tplVars['TR_MIB'] = tr('MiB');
+	$tplVars['TR_SEC'] = tr('Sec.');
+	$tplVars['TR_CAN_EDIT_ALLOW_URL_FOPEN'] = tr('Can edit the PHP %s directive', true, '<b>allow_url_fopen</b>');
+	$tplVars['ALLOW_URL_FOPEN_YES'] = ($phpini->getClPermVal('phpiniAllowUrlFopen') == 'yes') ? $checked : '';
+	$tplVars['ALLOW_URL_FOPEN_NO'] = ($phpini->getClPermVal('phpiniAllowUrlFopen') == 'no') ? $checked : '';
+	$tplVars['TR_CAN_EDIT_DISPLAY_ERRORS'] = tr('Can edit the PHP %s directive', true, '<b>display_errors</b>');
+	$tplVars['DISPLAY_ERRORS_YES'] = ($phpini->getClPermVal('phpiniDisplayErrors') == 'yes') ? $checked : '';
+	$tplVars['DISPLAY_ERRORS_NO'] = ($phpini->getClPermVal('phpiniDisplayErrors') == 'no') ? $checked : '';
+
+	if (PHP_SAPI == 'apache2handler') {
+		$tplVars['PHP_EDITOR_DISABLE_FUNCTIONS_BLOCK'] = '';
+	} else {
+		$tplVars['TR_CAN_EDIT_DISABLE_FUNCTIONS'] = tr('Can edit the PHP %s directive', true, '<b>disable_functions</b>');
+		$tplVars['DISABLE_FUNCTIONS_YES'] = ($phpini->getClPermVal('phpiniDisableFunctions') == 'yes') ? $checked : '';
+		$tplVars['DISABLE_FUNCTIONS_NO'] = ($phpini->getClPermVal('phpiniDisableFunctions') == 'no') ? $checked : '';
+		$tplVars['TR_ONLY_EXEC'] = tr('Only exec');
+		$tplVars['DISABLE_FUNCTIONS_EXEC'] = ($phpini->getClPermVal('phpiniDisableFunctions') == 'exec') ? $checked : '';
+	}
+
+	$tplVars['TR_PERMISSIONS'] = tr('Permissions');
+	$tplVars['TR_ONLY_EXEC'] = tr('Only exec');
+	$tplVars['POST_MAX_SIZE'] = $phpini->getDataVal('phpiniPostMaxSize');
+	$tplVars['UPLOAD_MAX_FILESIZE'] = $phpini->getDataVal('phpiniUploadMaxFileSize');
+	$tplVars['MAX_EXECUTION_TIME'] = $phpini->getDataVal('phpiniMaxExecutionTime');
+	$tplVars['MAX_INPUT_TIME'] = $phpini->getDataVal('phpiniMaxInputTime');
+	$tplVars['MEMORY_LIMIT'] = $phpini->getDataVal('phpiniMemoryLimit');
+
+	$tplVars['PHP_DIRECTIVES_MAX_VALUES'] = json_encode(
+		array(
+			'post_max_size' => 10000,
+			'upload_max_filesize' => 10000,
+			'max_execution_time' => 10000,
+			'max_input_time' => 10000,
+			'memory_limit' => 10000
+		)
+	);
+
+	$tpl->assign($tplVars);
+}
+
+/**
+ * Generate page
+ *
+ * @param $tpl iMSCP_pTemplate
+ * @param int $id Hosting plan unique identifier
+ * @param $phpini iMSCP_PHPini
+ * @return void
+ */
+function admin_generatePage($tpl, $id, $phpini)
+{
+	/** @var $cfg iMSCP_Config_Handler_File */
+	$cfg = iMSCP_Registry::get('config');
+
+	$query = "
+		SELECT
+			*
+		FROM
+			`hosting_plans`
+		WHERE
+			`id` = ?
+		AND
+			`reseller_id` IN (SELECT `admin_id` FROM `admin` WHERE `admin_type` = 'admin')
+	";
+	$stmt = exec_query($query, $id);
+
+	if (!$stmt->rowCount()) {
+		showBadRequestErrorPage();
+	}
+
+	$data = $stmt->fetchRow();
+
+	$description = $data['description'];
+	$status = $data['status'];
+
+
+	list(
+		$php, $cgi, $sub, $als, $mail, $ftp, $sqld, $sqlu, $monthlyTraffic, $diskspace, $bkp, $dns, $aps, $phpEditor,
+		$phpAllowUrlFopenPerm, $phpDisplayErrorsPerm, $phpDisableFunctionsPerm, $phpPostMaxSizeValue,
+		$phpUploadMaxFilesizeValue, $phpMaxExecutionTimeValue, $phpMaxInputTimeValue, $phpMemoryLimitValue, $hpExtMail, $hpProtectedWebFolders
+		) = explode(';', $data['props']);
+
+	$phpini->setClPerm('phpiniSystem', $phpEditor);
+	$phpini->setClPerm('phpiniAllowUrlFopen', $phpAllowUrlFopenPerm);
+	$phpini->setClPerm('phpiniDisplayErrors', $phpDisplayErrorsPerm);
+	$phpini->setClPerm('phpiniDisableFunctions', $phpDisableFunctionsPerm);
+
+	$phpini->setData('phpiniPostMaxSize', $phpPostMaxSizeValue, false);
+	$phpini->setData('phpiniUploadMaxFileSize', $phpUploadMaxFilesizeValue, false);
+	$phpini->setData('phpiniMaxExecutionTime', $phpMaxExecutionTimeValue, false);
+	$phpini->setData('phpiniMaxInputTime', $phpMaxInputTimeValue, false);
+	$phpini->setData('phpiniMemoryLimit', $phpMemoryLimitValue, false);
+
+	$checked = $cfg->HTML_CHECKED;
+
+	$tpl->assign(
+		array(
+			'ID' => tohtml($id),
+			'NAME' => tohtml($data['name']),
+			'DESCRIPTION' => tohtml($description),
+			'MAX_SUB' => tohtml($sub),
+			'MAX_ALS' => tohtml($als),
+			'MAX_MAIL' => tohtml($mail),
+			'MAX_FTP' => tohtml($ftp),
+			'MAX_SQLD' => tohtml($sqld),
+			'MAX_SQLU' => tohtml($sqlu),
+			'MONTHLY_TRAFFIC' => tohtml($monthlyTraffic),
+			'MAX_DISKSPACE' => tohtml($diskspace),
+			'PHP_YES' => ($php == '_yes_') ? $checked : '',
+			'PHP_NO' => ($php == '_no_') ? $checked : '',
+			'CGI_YES' => ($cgi == '_yes_') ? $checked : '',
+			'CGI_NO' => ($cgi == '_no_') ? $checked : '',
+			'DNS_YES' => ($dns == '_yes_') ? $checked : '',
+			'DNS_NO' => ($dns == '_no_') ? $checked : '',
+			'SOFTWARE_YES' => ($aps == '_yes_') ? $checked : '',
+			'SOFTWARE_NO' => ($aps == '_no_' || !$aps) ? $checked : '',
+			'EXTMAIL_YES' => ($hpExtMail == '_yes_') ? $checked : '',
+			'EXTMAIL_NO' => ($hpExtMail == '_no_') ? $checked : '',
+			'PROTECT_WEB_FOLDERS_YES' => ($hpProtectedWebFolders == '_yes_') ? $checked : '',
+			'PROTECT_WEB_FOLDERS_NO' => ($hpProtectedWebFolders == '_no_') ? $checked : '',
+			'STATUS_YES' => ($status) ? $checked : '',
+			'STATUS_NO' => (!$status) ? $checked : ''
+		)
+	);
+
+	if ($cfg->BACKUP_DOMAINS != 'no') {
+		$tpl->assign(
+			array(
+				'VL_BACKUPD' => '',
+				'VL_BACKUPS' => '',
+				'VL_BACKUPF' => '',
+				'VL_BACKUPN' => $checked,
+			)
+		);
+	} else {
+		$tpl->assign('BACKUP_FEATURE', '');
+	}
+
+	_admin_generatePhpBlock($tpl, $phpini);
+}
+
+/**
+ * Generate error page
+ *
+ * @param iMSCP_pTemplate $tpl
+ * @param iMSCP_PHPini $phpini
+ * @return void
+ */
+function admin_generateErrorPage($tpl, $phpini)
+{
+	global $id, $name, $description, $sub, $als, $mail, $ftp, $sqld, $sqlu, $monthlyTraffic, $diskspace, $php, $cgi,
+		   $bkp, $dns, $aps, $hpExtMail, $hpProtectedWebFolders, $status;
+
+	/** @var $cfg iMSCP_Config_Handler_File */
+	$cfg = iMSCP_Registry::get('config');
+	$checked = $cfg->HTML_CHECKED;
+
+	$tpl->assign(
+		array(
+			'ID' => tohtml($id),
+			'HNAME' => tohtml($name),
+			'DESCRIPTION' => tohtml($description),
+			'MAX_SUB' => tohtml($sub),
+			'MAX_ALS' => tohtml($als),
+			'MAX_MAIL' => tohtml($mail),
+			'MAX_FTP' => tohtml($ftp),
+			'MAX_SQLD' => tohtml($sqld),
+			'MAX_SQLU' => tohtml($sqlu),
+			'MONTHLY_TRAFFIC' => tohtml($monthlyTraffic),
+			'MAX_DISKSPACE' => tohtml($diskspace),
+			'PHP_YES' => ($php == '_yes_') ? $checked : '',
+			'PHP_NO' => ($php == '_no_') ? $cfg->HTML_CHECKED : '',
+			'CGI_YES' => ($cgi == '_yes_') ? $checked : '',
+			'CGI_NO' => ($cgi == '_no_') ? $checked : '',
+			'DNS_YES' => ($dns == '_yes_') ? $checked : '',
+			'DNS_NO' => ($dns == '_no_') ? $checked : '',
+			'SOFTWARE_YES' => ($aps == '_yes_') ? $checked : '',
+			'SOFTWARE_NO' => ($aps == '_no_') ? $checked : '',
+			'EXTMAIL_YES' => ($hpExtMail == '_yes_') ? $checked : '',
+			'EXTMAIL_NO' => ($hpExtMail == '_no_') ? $checked : '',
+			'PROTECT_WEB_FOLDERS_YES' => ($hpProtectedWebFolders == '_yes_') ? $checked : '',
+			'PROTECT_WEB_FOLDERS_NO' => ($hpProtectedWebFolders == '_no_') ? $checked : '',
+			'STATUS_YES' => ($status) ? $checked : '',
+			'STATUS_NO' => (!$status) ? $checked : ''
+		)
+	);
+
+	if ($cfg->BACKUP_DOMAINS != 'no') {
+		$tpl->assign(
+			array(
+				'BACKUPD' => ($bkp == '_dmn_') ? $checked : '',
+				'BACKUPS' => ($bkp == '_sql_') ? $checked : '',
+				'BACKUPF' => ($bkp == '_full_') ? $checked : '',
+				'BACKUPN' => ($bkp == '_no_') ? $checked : '',
+			)
+		);
+	} else {
+		$tpl->assign('BACKUP_FEATURE', '');
+	}
+
+	_admin_generatePhpBlock($tpl, $phpini);
+}
+
+/**
+ * Check input data
+ *
+ * @param iMSCP_PHPini $phpini
+ * @return bool TRUE if data are valid, FALSE otherwise
+ */
+function admin_checkData($phpini)
+{
+	global $name, $description, $sub, $als, $mail, $ftp, $sqld, $sqlu, $monthlyTraffic, $diskspace, $php, $cgi, $dns,
+		   $bkp, $aps, $hpExtMail, $hpProtectedWebFolders, $status;
+
+	$name = isset($_POST['hp_name']) ? clean_input($_POST['hp_name']) : '';
+	$description = isset($_POST['hp_description']) ? clean_input($_POST['hp_description']) : '';
+
+	$sub = isset($_POST['hp_sub']) ? clean_input($_POST['hp_sub']) : '-1';
+	$als = isset($_POST['hp_als']) ? clean_input($_POST['hp_als']) : '-1';
+	$mail = isset($_POST['hp_mail']) ? clean_input($_POST['hp_mail']) : '-1';
+	$ftp = isset($_POST['hp_ftp']) ? clean_input($_POST['hp_ftp']) : '-1';
+	$sqld = isset($_POST['hp_sql_db']) ? clean_input($_POST['hp_sql_db']) : '-1';
+	$sqlu = isset($_POST['hp_sql_user']) ? clean_input($_POST['hp_sql_user']) : '-1';
+	$monthlyTraffic = isset($_POST['hp_traff']) ? clean_input($_POST['hp_traff']) : '';
+	$diskspace = isset($_POST['hp_disk']) ? clean_input($_POST['hp_disk']) : '';
+
+	$php = isset($_POST['hp_php']) ? clean_input($_POST['hp_php']) : '_no_';
+	$cgi = isset($_POST['hp_cgi']) ? clean_input($_POST['hp_cgi']) : '_no_';
+	$dns = isset($_POST['hp_dns']) ? clean_input($_POST['hp_dns']) : '_no_';
+	$bkp = isset($_POST['hp_backup']) ? clean_input($_POST['hp_backup']) : '_no_';
+	$aps = isset($_POST['hp_softwares_installer']) ? clean_input($_POST['hp_softwares_installer']) : '_no_';
+	$hpExtMail = isset($_POST['hp_external_mail']) ? clean_input($_POST['hp_external_mail']) : '_no_';
+	$hpProtectedWebFolders = isset($_POST['hp_external_mail']) ? clean_input($_POST['hp_external_mail']) : '_no_';
+
+	$status = isset($_POST['hp_status']) ? clean_input($_POST['hp_status']) : '0';
+
+	$php = ($php == '_yes_') ? '_yes_' : '_no_';
+	$cgi = ($cgi == '_yes_') ? '_yes_' : '_no_';
+	$dns = ($dns == '_yes_') ? '_yes_' : '_no_';
+	$bkp = (in_array($bkp, array('_full_', '_dmn_', '_sql_'))) ? $bkp : '_no_';
+	$aps = ($aps == '_yes_') ? '_yes_' : '_no_';
+	$hpExtMail = ($hpExtMail == '_yes_') ? '_yes_' : '_no_';
+	$hpProtectedWebFolders = ($hpProtectedWebFolders == '_yes_') ? '_yes_' : '_no_';
+
+	if ($name == '') set_page_message(tr('Name cannot be empty.'), 'error');
+	if ($description == '') set_page_message(tr('Description cannot be empty.'), 'error');
+
+	if (!imscp_limit_check($sub, -1)) {
+		set_page_message(tr('Incorrect subdomain limit.'), 'error');
+	}
+
+	if (!imscp_limit_check($als, -1)) {
+		set_page_message(tr('Incorrect domain alias limit.'), 'error');
+	}
+
+	if (!imscp_limit_check($mail, -1)) {
+		set_page_message(tr('Incorrect email account limit.'), 'error');
+	}
+
+	if (!imscp_limit_check($ftp, -1)) {
+		set_page_message(tr('Incorrect FTP account limit.'), 'error');
+	}
+
+	if (!imscp_limit_check($sqld, -1)) {
+		set_page_message(tr('Incorrect SQL user limit.'), 'error');
+	} else if ($sqlu != -1 && $sqld == -1) {
+		set_page_message(tr('SQL user limit is <i>disabled</i>.'), 'error');
+	}
+
+	if (!imscp_limit_check($sqlu, -1)) {
+		set_page_message(tr('Incorrect SQL database limit.'), 'error');
+	} else if ($sqlu == -1 && $sqld != -1) {
+		set_page_message(tr('SQL database limit is not <i>disabled</i>.'), 'error');
+	}
+
+	if (!imscp_limit_check($monthlyTraffic, null)) {
+		set_page_message(tr('Incorrect monthly traffic limit.'), 'error');
+	}
+
+	if (!imscp_limit_check($diskspace, null)) {
+		set_page_message(tr('Incorrect disk space limit.'), 'error');
+	}
+
+	if (isset($_POST['phpiniSystem'])) {
+		$phpini->setClPerm('phpiniSystem', clean_input($_POST['phpiniSystem']));
+
+		if (isset($_POST['phpini_perm_allow_url_fopen'])) {
+			$phpini->setClPerm('phpiniAllowUrlFopen', clean_input($_POST['phpini_perm_allow_url_fopen']));
+		}
+
+		if (isset($_POST['phpini_perm_display_errors'])) {
+			$phpini->setClPerm('phpiniDisplayErrors', clean_input($_POST['phpini_perm_display_errors']));
+		}
+
+		if (PHP_SAPI != 'apache2handler' && isset($_POST['phpini_perm_disable_functions'])) {
+			$phpini->setClPerm('phpiniDisableFunctions', clean_input($_POST['phpini_perm_disable_functions']));
+		}
+
+		if (
+			isset($_POST['post_max_size']) &&
+			!$phpini->setData('phpiniPostMaxSize', clean_input($_POST['post_max_size']))
+		) {
+			set_page_message(tr('Value for the PHP %s directive is out of range.', 'post_max_size'), 'error');
+		}
+
+		if (
+			isset($_POST['upload_max_filesize']) &&
+			!$phpini->setData('phpiniUploadMaxFileSize', clean_input($_POST['upload_max_filesize']))
+		) {
+			set_page_message(tr('Value for the PHP %s directive is out of range.', 'upload_max_filesize'), 'error');
+		}
+
+		if (
+			isset($_POST['max_execution_time']) &&
+			!$phpini->setData('phpiniMaxExecutionTime', clean_input($_POST['max_execution_time']))
+		) {
+			set_page_message(tr('Value for the PHP %s directive is out of range.', 'max_execution_time'), 'error');
+		}
+
+		if (
+			isset($_POST['max_input_time']) &&
+			!$phpini->setData('phpiniMaxInputTime', clean_input($_POST['max_input_time']))
+		) {
+			set_page_message(tr('Value for the PHP %s directive is out of range.', 'max_input_time'), 'error');
+		}
+
+		if (
+			isset($_POST['memory_limit']) &&
+			!$phpini->setData('phpiniMemoryLimit', clean_input($_POST['memory_limit']))
+		) {
+			set_page_message(tr('Value for the PHP %s directive is out of range.', 'memory_limit'), 'error');
+		}
+	}
+
+	if ($php == '_no_' && $aps == '_yes_') {
+		set_page_message(tr('The software installer require the PHP support.'), 'error');
+	}
+
+	if (!Zend_Session::namespaceIsset('pageMessages')) {
+		return true;
+	} else {
+		return false;
+	}
+}
+
+/**
+ * Update hosting plan
+ *
+ * @param iMSCP_PHPini $phpini
+ * @return bool TRUE on success, FALSE otherwise
+ */
+function admin_UpdateHostingPlan($phpini)
+{
+	global $id, $name, $description, $sub, $als, $mail, $ftp, $sqld, $sqlu, $monthlyTraffic, $diskspace, $php, $cgi,
+		   $dns, $bkp, $aps, $hpExtMail, $hpProtectedWebFolders, $status;
+
+	$query = "
+		SELECT
+			`id`
+		FROM
+			`hosting_plans`
+		WHERE
+			`name` = ?
+		AND
+			`id` <> ?
+		AND
+			`reseller_id` IN(SELECT `admin_id` FROM `admin` WHERE `admin_type` = 'admin')
+		LIMIT 1
+	";
+	$stmt = exec_query($query, array($name, $id));
+
+	if ($stmt->rowCount()) {
+		set_page_message(tr('A hosting plan with same name already exists.'), 'error');
+		return false;
+	}
+
+	$hpProps = "$php;$cgi;$sub;$als;$mail;$ftp;$sqld;$sqlu;$monthlyTraffic;$diskspace;$bkp;$dns;$aps";
+	$hpProps .= ';' . $phpini->getClPermVal('phpiniSystem') . ';' . $phpini->getClPermVal('phpiniAllowUrlFopen');
+	$hpProps .= ';' . $phpini->getClPermVal('phpiniDisplayErrors') . ';' . $phpini->getClPermVal('phpiniDisableFunctions');
+	$hpProps .= ';' . $phpini->getDataVal('phpiniPostMaxSize') . ';' . $phpini->getDataVal('phpiniUploadMaxFileSize');
+	$hpProps .= ';' . $phpini->getDataVal('phpiniMaxExecutionTime') . ';' . $phpini->getDataVal('phpiniMaxInputTime');
+	$hpProps .= ';' . $phpini->getDataVal('phpiniMemoryLimit') . ';' . $hpExtMail . ';' . $hpProtectedWebFolders;
+
+	$query = "UPDATE `hosting_plans` SET `name` = ?, `description` = ?, `props` = ?, `status` = ? WHERE `id` = ?";
+	exec_query($query, array($name, $description, $hpProps, $status, $id));
+
+	return true;
+}
+
+/***********************************************************************************************************************
+ * Functions
+ */
+
+// Include core library
+require 'imscp-lib.php';
+
+iMSCP_Events_Manager::getInstance()->dispatch(iMSCP_Events::onResellerScriptStart);
+
+check_login('admin');
+
+/**
+ * @var $cfg iMSCP_Config_Handler_File
+ */
+$cfg = iMSCP_Registry::get('config');
+
+if (isset($cfg->HOSTING_PLANS_LEVEL) && $cfg->HOSTING_PLANS_LEVEL == 'admin') {
+	$tpl = new iMSCP_pTemplate();
+	$tpl->define_dynamic(
+		array(
+			'layout' => 'shared/layouts/ui.tpl',
+			'page' => 'shared/partials/forms/hosting_plan_edit.tpl',
+			'page_message' => 'layout',
+			'php_editor_disable_functions_block' => 'php_editor_feature',
+			'backup_feature' => 'page',
+		)
+	);
+
+	if (isset($_GET['id'])) {
+		global $id;
+		$id = clean_input($_GET['id']);
+
+		/* @var $phpini iMSCP_PHPini */
+		$phpini = iMSCP_PHPini::getInstance();
+
+		if (!empty($_POST)) {
+			if (admin_checkData($phpini) && admin_UpdateHostingPlan($phpini)) {
+				set_page_message(tr('Hosting plan successfully updated.'), 'success');
+				redirectTo('hosting_plan.php');
+			} else {
+				admin_generateErrorPage($tpl, $phpini);
+			}
+		} else {
+			admin_generatePage($tpl, $id, $phpini);
+		}
+
+		generateNavigation($tpl);
+
+		$tpl->assign(
+			array(
+				'TR_PAGE_TITLE' => tr('Admin / Hosting Plans / Overview / Edit Hosting Plan'),
+				'ISP_LOGO' => layout_getUserLogo(),
+				'TR_PROPERTIES' => tr('Hosting plan properties'),
+				'TR_NAME' => tr('Name'),
+				'TR_DESCRIPTON' => tr('Description'),
+				'TR_MAX_SUB' => tr('Subdomain limit') . '<br/><i>(-1 ' . tr('disabled') . ', 0 ' . tr('unlimited') . ')</i>',
+				'TR_MAX_ALS' => tr('Domain alias limit') . '<br/><i>(-1 ' . tr('disabled') . ', 0 ' . tr('unlimited') . ')</i>',
+				'TR_MAX_MAIL' => tr('Email account limit') . '<br/><i>(-1 ' . tr('disabled') . ', 0 ' . tr('unlimited') . ')</i>',
+				'TR_MAX_FTP' => tr('FTP account limit') . '<br/><i>(-1 ' . tr('disabled') . ', 0 ' . tr('unlimited') . ')</i>',
+				'TR_MAX_SQLD' => tr('SQL database limit') . '<br/><i>(-1 ' . tr('disabled') . ', 0 ' . tr('unlimited') . ')</i>',
+				'TR_MAX_SQLU' => tr('SQL user limit') . '<br/><i>(-1 ' . tr('disabled') . ', 0 ' . tr('unlimited') . ')</i>',
+				'TR_MONTHLY_TRAFFIC' => tr('Monthly traffic limit [MiB]') . '<br/><i>(0 ' . tr('unlimited') . ')</i>',
+				'TR_MAX_DISKSPACE' => tr('Disk space limit [MiB]') . '<br/><i>(0 ' . tr('unlimited') . ')</i>',
+				'TR_PHP' => tr('PHP'),
+				'TR_CGI' => tr('CGI'),
+				'TR_DNS' => tr('Custom DNS records'),
+				'TR_BACKUP' => tr('Backup'),
+				'TR_BACKUP_DOMAIN' => tr('Domain'),
+				'TR_BACKUP_SQL' => tr('SQL'),
+				'TR_BACKUP_FULL' => tr('Full'),
+				'TR_BACKUP_NO' => tr('No'),
+				'TR_SOFTWARE_SUPP' => tr('Software installer'),
+				'TR_EXTMAIL' => tr('External mail server'),
+				'TR_PROTECT_WEB_FOLDERS' => tr('Protect Web folders'),
+				'TR_AVAILABILITY' => tr('Hosting plan availability'),
+				'TR_STATUS' => tr('Available'),
+				'TR_YES' => tr('yes'),
+				'TR_NO' => tr('no'),
+				'TR_UPDATE' => tr('Update'),
+				'TR_WEB_FOLDER_PROTECTION_HELP' => tr("If set to 'yes', Web folders as provisioned by i-MSCP will be protected against deletion using the immutable flag (Extended attributes).")
+			)
+		);
+
+		generatePageMessage($tpl);
+
+		$tpl->parse('LAYOUT_CONTENT', 'page');
+
+		iMSCP_Events_Manager::getInstance()->dispatch(iMSCP_Events::onResellerScriptEnd, array('templateEngine' => $tpl));
+
+		$tpl->prnt();
+	} else {
+		showBadRequestErrorPage();
+	}
+} else {
+	showBadRequestErrorPage();
+}