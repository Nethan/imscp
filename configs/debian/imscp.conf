#
# Misc config variables
#

BuildDate = 20131017

<<<<<<< HEAD
Version = Git Master
=======
Version = 1.1.0-rc4.3
>>>>>>> 51c394a1

CodeName = Eagle

DistName = Debian

DEFAULT_ADMIN_ADDRESS =

SERVER_HOSTNAME =

BASE_SERVER_IP =

BASE_SERVER_VHOST =

BASE_SERVER_VHOST_PREFIX = http://

SSL_ENABLED =

USER_WEB_DIR = /var/www/virtual

SYSTEM_USER_PREFIX = vu

SYSTEM_USER_MIN_UID = 2000

#
# SQL backend variables
#

# Don't change this one
DATABASE_TYPE = mysql

DATABASE_HOST =

DATABASE_PORT =

DATABASE_NAME =

DATABASE_PASSWORD =

DATABASE_USER =

# Host from which SQL users should be allowed to connect
# to the MySQL server
DATABASE_USER_HOST =

DATABASE_DIR = /var/lib/mysql

CMD_MYSQLDUMP = /usr/bin/mysqldump

DATABASE_UTF8 = yes

#
# Apps installer variables
#

GUI_APS_DIR = /var/www/imscp/gui/data/persistent/softwares

GUI_APS_DEPOT_DIR = /var/www/imscp/gui/data/persistent/softwares/sw_depot

SOFTWARE_ALLOWED_LANGUAGE = az_AZ,eu_ES,bg_BG,ca_ES,zh_CN,zh_HK,cs_CZ,da_DK,nl_NL,en_GB,fi_FI,fr_FR,gl_ES,de_DE,hu_HU,it_IT,ja_JP,nb_NO,pl_PL,pt_BR,pt_BR,ro_RO,ru_RU,sk_SK,es_AR,es_ES,sv_SE,th_TH,tr_TR,uk_UA

SOFTWARE_TMP_DIR = /var/www/imscp/gui/data/tmp

# Max remote filesize in bytes (default 25MB)
APS_MAX_REMOTE_FILESIZE = 26214400

#
# Main variables
#

IMSCP_GROUP = imscp

CONF_DIR = /etc/imscp

GUI_CERT_DIR = /etc/imscp

LOG_DIR = /var/log/imscp

ROOT_DIR = /var/www/imscp

ROOT_USER = root

ROOT_GROUP = root

GUI_ROOT_DIR = /var/www/imscp/gui

ENGINE_ROOT_DIR = /var/www/imscp/engine

GUI_PUBLIC_DIR = /var/www/imscp/gui/public

# Select Zipping Algorithm for Backups
# Make sure the selected Algorithm is installed
# and tar command supports "--use-compress-program=$ZIP" -> will mostly work with bzip2 & gzip
# Supported: gzip, pbzip2, bzip2, lzma, xz
ZIP = pbzip2

#
# PHP data
#

PHP_VERSION = 5

PHP_TIMEZONE =

#
# Resolver
#

RESOLVER_CONF_FILE = /etc/resolv.conf

LOCAL_DNS_RESOLVER =

#
# LOGROTATE
#

LOGROTATE_CONF_DIR = /etc/logrotate.d

#
# CRON.D
#

CRON_D_DIR = /etc/cron.d


# Anti Rootkits addons
# Possible value are Chkrootkit and/or Rkhunter or No, each value comma separated
ANTI_ROOTKITS_ADDONS =

CMD_RKHUNTER = /usr/bin/rkhunter
RKHUNTER_LOG = /var/log/rkhunter.log

CMD_CHKROOTKIT = /usr/sbin/chkrootkit
CHKROOTKIT_LOG = /var/log/chkrootkit.log

# Here you can set an additional anti-rootkit tool log file
OTHER_ROOTKIT_LOG =

#
# Webstats data
#

# Possible value are: Awstats or No
WEBSTATS_ADDONS =

# Relative path to the Web statistics interface
# Free of any leading and trailing slash
WEBSTATS_RPATH = stats

WEBSTATS_TARGET = _blank

WEBSTATS_GROUP_AUTH = statistics

#
# Awstats addon specific variables
#

# could be 'dynamic' = 0 or 'static' = 1
AWSTATS_MODE =

AWSTATS_CACHE_DIR = /var/cache/awstats

AWSTATS_CONFIG_DIR = /etc/awstats

AWSTATS_ENGINE_DIR = /usr/lib/cgi-bin

AWSTATS_WEB_DIR = /usr/share/awstats

#
# Postgrey data
#

PORT_POSTGREY = 10023

#
# Crontab delayed tasks
#

BACKUP_HOUR = 23

BACKUP_MINUTE = 40

# Tells whether the i-MSCP database and
# all /etc/imscp/* files should be daily saved
# Possible value: yes|no
BACKUP_IMSCP =

# Tells whether or not backup feature is available for customer's accounts.
# If yes, customers's domain data are daily saved according their 'allowbackup'
# domain property (no|dmn|sql|full)
# Possible value: yes|no
BACKUP_DOMAINS =

BACKUP_ROOT_DIR = /var/www/imscp/engine/backup

CMD_CRONTAB = /usr/bin/crontab

#
# Service manager
#

CMD_POSTGREY = /etc/init.d/postgrey

CMD_POLICYD_WEIGHT = /etc/init.d/policyd-weight

CMD_IMSCPD = /etc/init.d/imscp_daemon

CMD_IMSCPN = /etc/init.d/imscp_network

#
# Virtual traffic manager
#

TRAFF_LOG_DIR = /var/log

MAIL_TRAFF_LOG = mail.log

TRAFF_ROOT_DIR = /var/www/imscp/engine/traffic

TOOLS_ROOT_DIR = /var/www/imscp/engine/tools

ADDON_PACKAGES_CACHE_DIR = /var/cache/imscp/addons

QUOTA_ROOT_DIR = /var/www/imscp/engine/quota

#
# GUI config
#

USER_INITIAL_THEME = default

FTP_USERNAME_SEPARATOR = @

FTP_HOMEDIR = /var/www/virtual

# 'yes' or 'no'
MYSQL_PREFIX =

# 'none' if MYSQL_PREFIX is set to 'no',
# 'infront' or 'behind' if MYSQL_PREFIX is set to 'yes'
MYSQL_PREFIX_TYPE =

# String used for assets cache busting
# Must be updated each time an asset is updated
THEME_ASSETS_VERSION = 2013101001

IMSCP_SUPPORT_SYSTEM_PATH = ticket_system.php

IMSCP_SUPPORT_SYSTEM_TARGET = _self

FILEMANAGER_ADDON =

FILEMANAGER_PATH = /ftp/

FILEMANAGER_TARGET = _blank

PMA_PATH = /pma/

PMA_TARGET = _blank

WEBMAIL_PATH = /webmail/

WEBMAIL_TARGET = _blank

DATE_FORMAT = d.m.Y

#
# backup management
#

BACKUP_FILE_DIR = /var/www/imscp/backups

#
# Exception Writers Observers
#
# Availables Writers are:
# - Mail
#
# Note: Other writers will be added later
#
GUI_EXCEPTION_WRITERS = mail


# Allow to bypass the bruteforce and captcha blocking time

GUI_BYPASS_BRUTEFORCE = 0

#
# File system variables
#

CMD_AT = /usr/bin/at
CMD_AWK = /usr/bin/awk
CMD_BATCH = /usr/bin/batch
CMD_BZCAT = /bin/bzcat
CMD_PBZIP = /usr/bin/pbzip2
CMD_BZIP = /bin/bzip2
CMD_CAT = /bin/cat
CMD_CHMOD = /bin/chmod
CMD_CHOWN = /bin/chown
CMD_CMP = /usr/bin/cmp
CMD_CP = /bin/cp
CMD_CURL = /usr/bin/curl
CMD_DF = /bin/df
CMD_DIFF = /usr/bin/diff
CMD_DU = /usr/bin/du
CMD_ECHO = /bin/echo
CMD_EGREP = /bin/egrep
CMD_GPASSWD = /usr/bin/gpasswd
CMD_GREP = /bin/grep
CMD_GROUPADD = /usr/sbin/groupadd
CMD_GROUPDEL = /usr/sbin/groupdel
CMD_GZCAT = /bin/zcat
CMD_GZIP = /bin/gzip
CMD_HOSTNAME = /bin/hostname
CMD_IFCONFIG = /sbin/ifconfig
CMD_ID = /usr/bin/id
CMD_IPTABLES = /sbin/iptables
CMD_LN = /bin/ln
CMD_LZMA = /usr/bin/lzma
CMD_MAKE = /usr/bin/make
CMD_MKDIR = /bin/mkdir
CMD_MV = /bin/mv
CMD_MYSQL = /usr/bin/mysql
CMD_NICE = /usr/bin/nice
CMD_OPENSSL = /usr/bin/openssl
CMD_PERL = /usr/bin/perl
CMD_PHP = /usr/bin/php5
CMD_PS = /bin/ps
CMD_RKHUNTER = /usr/bin/rkhunter
CMD_RM = /bin/rm
CMD_SED = /bin/sed
CMD_SHELL = /bin/sh
CMD_PKILL = /usr/bin/pkill
CMD_TAR = /bin/tar
CMD_TOUCH = /usr/bin/touch
CMD_USERADD = /usr/sbin/useradd
CMD_USERDEL = /usr/sbin/userdel
CMD_USERMOD = /usr/sbin/usermod
CMD_WC = /usr/bin/wc
CMD_WHICH = /usr/bin/which
CMD_XZ = /usr/bin/xz
PEAR_DIR = /usr/share/php

#
# Debug Mode (e.g. for developers)
# Options: 0 = off, 1 = on
#
DEBUG = 0

# Servers
# Please, do not change these parameters manually
# Run the i-MSCP installer as follow:
# imscp-autoinstall -dr servers
SQL_SERVER =
PO_SERVER =
NAMED_SERVER =
HTTPD_SERVER =
FTPD_SERVER =
MTA_SERVER =<|MERGE_RESOLUTION|>--- conflicted
+++ resolved
@@ -4,11 +4,7 @@
 
 BuildDate = 20131017
 
-<<<<<<< HEAD
-Version = Git Master
-=======
 Version = 1.1.0-rc4.3
->>>>>>> 51c394a1
 
 CodeName = Eagle
 
