#!/bin/bash

# ispCP ω (OMEGA) a Virtual Hosting Control Panel
# Copyright (C) 2001-2006 by moleSoftware GmbH - http://www.molesoftware.com
# Copyright (C) 2006-2009 by isp Control Panel - http://ispcp.net
#
# Version: $Id$
#
# The contents of this file are subject to the Mozilla Public License
# Version 1.1 (the "License"); you may not use this file except in
# compliance with the License. You may obtain a copy of the License at
# http://www.mozilla.org/MPL/
#
# Software distributed under the License is distributed on an "AS IS"
# basis, WITHOUT WARRANTY OF ANY KIND, either express or implied. See the
# License for the specific language governing rights and limitations
# under the License.
#
# The Original Code is "VHCS - Virtual Hosting Control System".
#
# The Initial Developer of the Original Code is moleSoftware GmbH.
# Portions created by Initial Developer are Copyright (C) 2001-2006
# by moleSoftware GmbH. All Rights Reserved.
# Portions created by the ispCP Team are Copyright (C) 2006-2009 by
# isp Control Panel. All Rights Reserved.
#
# The ispCP ω Home Page is:
#
#    http://isp-control.net
#

. $(dirname "$0")/ispcp-permission-functions.sh

# for spacing
echo -en "	Setting GUI Permissions: ";

if [ $DEBUG -eq 1 ]; then
    echo	"";
fi

# By default, gui files must be readable by both the panel user (php files are
<<<<<<< HEAD
# run under this user) and apache (static files are served by it).
=======
# run under this user) and apache (static files are served by it).
>>>>>>> 999434ff
recursive_set_permissions "$ROOT_DIR/gui/" \
	$PANEL_USER $APACHE_GROUP 0550 0440

# But the following folders must be writable by the panel user, because
<<<<<<< HEAD
# php-generated or uploaded files will be stored there.
=======
# php-generated or uploaded files will be stored there.
>>>>>>> 999434ff
recursive_set_permissions "$ROOT_DIR/gui/phptmp" \
	$PANEL_USER $APACHE_GROUP 0750 0640
recursive_set_permissions "$ROOT_DIR/gui/themes/user_logos" \
	$PANEL_USER $APACHE_GROUP 0750 0640
recursive_set_permissions "$ROOT_DIR/gui/tools/filemanager/temp" \
	$PANEL_USER $APACHE_GROUP 0750 0640
recursive_set_permissions "$ROOT_DIR/gui/tools/webmail/data" \
	$PANEL_USER $APACHE_GROUP 0750 0640
recursive_set_permissions \
	"$ROOT_DIR/gui/include/htmlpurifier/HTMLPurifier/DefinitionCache/Serializer" \
	$PANEL_USER $APACHE_GROUP 0750 0640

# Decryption keys allow root access to the database, so they must only be
<<<<<<< HEAD
# accessible by the panel user.
=======
# accessible by the panel user.
>>>>>>> 999434ff
set_permissions "$ROOT_DIR/gui/include/ispcp-db-keys.php" \
	$PANEL_USER $PANEL_GROUP 0400

# Main virtual webhosts directory must be owned by root and readable by all
<<<<<<< HEAD
# the domain-specific users.
=======
# the domain-specific users.
>>>>>>> 999434ff
set_permissions $APACHE_WWW_DIR $ROOT_USER $ROOT_GROUP 0555

# Main fcgid directory must be world-readable, because all the domain-specific
# users must be able to access its contents.
set_permissions "$PHP_STARTER_DIR" $ROOT_USER $ROOT_GROUP 0555

# Required on centos
set_permissions "$PHP_STARTER_DIR/master" $PANEL_USER $PANEL_GROUP 0755

<<<<<<< HEAD
echo " done";
=======
echo " done";

exit 0
>>>>>>> 999434ff
<|MERGE_RESOLUTION|>--- conflicted
+++ resolved
@@ -39,20 +39,12 @@
 fi
 
 # By default, gui files must be readable by both the panel user (php files are
-<<<<<<< HEAD
-# run under this user) and apache (static files are served by it).
-=======
 # run under this user) and apache (static files are served by it).
->>>>>>> 999434ff
 recursive_set_permissions "$ROOT_DIR/gui/" \
 	$PANEL_USER $APACHE_GROUP 0550 0440
 
 # But the following folders must be writable by the panel user, because
-<<<<<<< HEAD
-# php-generated or uploaded files will be stored there.
-=======
 # php-generated or uploaded files will be stored there.
->>>>>>> 999434ff
 recursive_set_permissions "$ROOT_DIR/gui/phptmp" \
 	$PANEL_USER $APACHE_GROUP 0750 0640
 recursive_set_permissions "$ROOT_DIR/gui/themes/user_logos" \
@@ -66,20 +58,12 @@
 	$PANEL_USER $APACHE_GROUP 0750 0640
 
 # Decryption keys allow root access to the database, so they must only be
-<<<<<<< HEAD
-# accessible by the panel user.
-=======
 # accessible by the panel user.
->>>>>>> 999434ff
 set_permissions "$ROOT_DIR/gui/include/ispcp-db-keys.php" \
 	$PANEL_USER $PANEL_GROUP 0400
 
 # Main virtual webhosts directory must be owned by root and readable by all
-<<<<<<< HEAD
-# the domain-specific users.
-=======
 # the domain-specific users.
->>>>>>> 999434ff
 set_permissions $APACHE_WWW_DIR $ROOT_USER $ROOT_GROUP 0555
 
 # Main fcgid directory must be world-readable, because all the domain-specific
@@ -89,10 +73,6 @@
 # Required on centos
 set_permissions "$PHP_STARTER_DIR/master" $PANEL_USER $PANEL_GROUP 0755
 
-<<<<<<< HEAD
-echo " done";
-=======
 echo " done";
 
-exit 0
->>>>>>> 999434ff
+exit 0