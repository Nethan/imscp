--- conflicted
+++ resolved
@@ -405,15 +405,10 @@
 
 	# Removing any SQL user (including privileges)
 	for my $sqlUser ($dbOldUser, $dbUser) {
-		next if ! $sqlUser;
-
-<<<<<<< HEAD
-		for($dbUserHost, $main::imscpOldConfig{'DATABASE_HOST'}, $main::imscpOldConfig{'BASE_SERVER_IP'}) {
-			next if ! $_;
-=======
+		next unless $sqlUser;
+
 		for my $host($dbUserHost, $main::imscpOldConfig{'DATABASE_HOST'}, $main::imscpOldConfig{'BASE_SERVER_IP'}) {
 			next unless $_;
->>>>>>> 6447d423
 
 			if(main::setupDeleteSqlUser($sqlUser, $host)) {
 				error('Unable to remove SQL user or one of its privileges');
